'''
Created on Feb 16, 2013

@author: alfoa
'''
#for future compatibility with Python 3--------------------------------------------------------------
from __future__ import division, print_function, unicode_literals, absolute_import
import warnings
warnings.simplefilter('default',DeprecationWarning)
if not 'xrange' in dir(__builtins__):
  xrange = range
#End compatibility block for Python 3----------------------------------------------------------------

#External Modules------------------------------------------------------------------------------------
import os
import copy
import itertools
import abc
import numpy as np
import xml.etree.ElementTree as ET
#External Modules End--------------------------------------------------------------------------------

#Internal Modules------------------------------------------------------------------------------------
from BaseClasses import BaseType
from Csv_loader import CsvLoader as ld
import utils
import TreeStructure as TS
from cached_ndarray import c1darray
#Internal Modules End--------------------------------------------------------------------------------

# Custom exceptions
class NotConsistentData(Exception): pass
class ConstructError(Exception)   : pass

class Data(utils.metaclass_insert(abc.ABCMeta,BaseType)):
  """
  The Data object is the base class for constructing derived data object classes.
  It provides the common interfaces to access and to add data values into the RAVEN internal object format.
  This object is "understood" by all the "active" modules (e.g. postprocessors, models, etc) and represents the way
  RAVEN shares the information among the framework
  """
  def __init__(self):
    BaseType.__init__(self)
    self._dataParameters                 = {}                         # in here we store all the data parameters (inputs params, output params,etc)
    self._dataParameters['inParam'     ] = []                         # inParam list
    self._dataParameters['outParam'    ] = []                         # outParam list
    self._dataParameters['hierarchical'] = False                      # the structure of this data is hierarchical?
    self._toLoadFromList                 = []                         # loading source
    self._dataContainer                  = {'inputs':{},'outputs':{}} # Dict that contains the actual data. self._dataContainer['inputs'] contains the input space, self._dataContainer['output'] the output space
    self._dataContainer['metadata'     ] = {}                         # In this dictionary we store metadata (For example, probability,input file names, etc)
    self.metaExclXml                     = ['probability']            # list of metadata keys that are excluded from xml outputter, and included in the CSV one
    self.notAllowedInputs  = []                                       # this is a list of keyword that are not allowed as Inputs
    self.notAllowedOutputs = []                                       # this is a list of keyword that are not allowed as Outputs
    # This is a list of metadata types that are CSV-compatible...we build the list this way to catch when a python implementation doesn't
    #   have some type or another (ie. Windows doesn't have np.float128, but does have np.float96)
    self.metatype = []
    for typeString in ["float","bool","int","np.ndarray","np.float16","np.float32","np.float64","np.float96","np.float128",
                       "np.int16","np.int32","np.int64","np.bool8"]:
      try:
        self.metatype.append(eval(typeString))  # eval turns the string into the internal type
      except AttributeError:
        # Catches the type not being defined somewhere
        pass
    self.type = self.__class__.__name__
    self.printTag  = utils.returnPrintTag('DATAS')

  def _readMoreXML(self,xmlNode):
    """
    Function to read the xml input block.
    @ In, xmlNode, xml node
    """
    # retrieve input/outputs parameters' keywords
    self._dataParameters['inParam']  = xmlNode.find('Input' ).text.strip().split(',')
    self._dataParameters['outParam'] = xmlNode.find('Output').text.strip().split(',')
    #test for keywords not allowed
    if len(set(xmlNode.find('Input' ).text.strip().split(','))&set(self.notAllowedInputs))!=0:
      raise IOError('the keyword '+str(set(xmlNode.find('Input' ).text.strip().split(','))&set(self.notAllowedInputs))+' is not allowed among inputs')
    if len(set(xmlNode.find('Output' ).text.strip().split(','))&set(self.notAllowedOutputs))!=0:
      raise IOError('the keyword '+str(set(xmlNode.find('Output' ).text.strip().split(','))&set(self.notAllowedOutputs))+' is not allowed among inputs')
    #test for same input/output variables name
    if len(set(xmlNode.find('Input' ).text.strip().split(','))&set(xmlNode.find('Output' ).text.strip().split(',')))!=0:
      raise IOError(self.printTag+': ' +utils.returnPrintPostTag('ERROR') + '->It is not allowed to have the same name of input/output variables in the data '+self.name+' of type '+self.type)
    #
    # retrieve history name if present
    try:   self._dataParameters['history'] = xmlNode.find('Input' ).attrib['name']
    except KeyError:self._dataParameters['history'] = None

    if 'time' in xmlNode.attrib.keys():
      # check if time information are present... in case, store it
      if not (self._dataParameters['time'] == 'end' or self._dataParameters['time'] == 'all'):
        try:   self._dataParameters['time'] = float(self._dataParameters['time'])
        except ValueError: self._dataParameters['time'] = float(self._dataParameters['time'].split(','))
    else:self._dataParameters['time'] = None

    if 'operator' in xmlNode.attrib.keys():
      # check if time information are present... in case, store it
      self._dataParameters['operator'] = xmlNode.attrib['operator'].lower()
      if self._dataParameters['operator'] not in ['min','max','average']: raise IOError(self.printTag+': ' +utils.returnPrintPostTag('ERROR') + '->Only operation available are '+str(['min','max','average'])+' .Data named '+ self.name + 'of type ' + self.type  )

    # check if inputTs is provided => the time step that the inputs refer to
    try: self._dataParameters['inputTs'] = int(xmlNode.attrib['inputTs'])
    except KeyError:self._dataParameters['inputTs'] = None
    # check if this data needs to be in hierarchical fashion
    if 'hierarchical' in xmlNode.attrib.keys():
      if xmlNode.attrib['hierarchical'].lower() in utils.stringsThatMeanTrue(): self._dataParameters['hierarchical'] = True
      else: self._dataParameters['hierarchical'] = False
      if self._dataParameters['hierarchical'] and not self.acceptHierarchical():
        print(self.printTag+': ' +utils.returnPrintPostTag('Warning') + '-> hierarchical fashion is not available (No Sense) for Data named '+ self.name + 'of type ' + self.type + '!!!')
        self._dataParameters['hierarchical'] = False
      else:
        self.TSData = None
        self.rootToBranch = {}
    else: self._dataParameters['hierarchical'] = False

  def addInitParams(self,tempDict):
    """
    Function to get the input params that belong to this class
    @ In, tempDict, temporary dictionary
    """
    for i in range(len(self._dataParameters['inParam' ])):  tempDict['Input_'+str(i)]  = self._dataParameters['inParam' ][i]
    for i in range(len(self._dataParameters['outParam'])):  tempDict['Output_'+str(i)] = self._dataParameters['outParam'][i]
    tempDict['Time'                       ] = self._dataParameters['time']
    tempDict['Hierarchical mode'          ] = self._dataParameters['hierarchical']
    tempDict['TimeStep of the input space'] = self._dataParameters['inputTs']
    return tempDict

  def removeInputValue(self,name):
    """
    Function to remove a value from the dictionary inpParametersValues
    @ In, name, parameter name
    """
    if self._dataParameters['hierarchical']:
      for TSData in self.TSData.values():
        for node in list(TSData.iter('*')):
          if name in node.get('dataContainer')['inputs'].keys(): node.get('dataContainer')['inputs'].pop(name)
    else:
      if name in self._dataContainer['inputs'].keys(): self._dataContainer['inputs'].pop(name)

  def removeOutputValue(self,name):
    """
    Function to remove a value from the dictionary outParametersValues
    @ In, name, parameter name
    """
    if self._dataParameters['hierarchical']:
      for TSData in self.TSData.values():
        for node in list(TSData.iter('*')):
          if name in node.get('dataContainer')['outputs'].keys(): node.get('dataContainer')['outputs'].pop(name)
    else:
      if name in self._dataContainer['outputs'].keys(): self._dataContainer['outputs'].pop(name)

  def updateInputValue(self,name,value,options=None):
    """
    Function to update a value from the input dictionary
    @ In, name, parameter name
    @ In, value, the new value
    @ In, parent_id, optional, parent identifier in case Hierarchical fashion has been requested
    """
    self._updateSpecializedInputValue(name,value,options)

  def updateOutputValue(self,name,value,options=None):
    """
    Function to update a value from the output dictionary
    @ In, name, parameter name
    @ In, value, the new value
    @ In, parent_id, optional, parent identifier in case Hierarchical fashion has been requested
    """
    self._updateSpecializedOutputValue(name,value,options)

  def updateMetadata(self,name,value,options=None):
    """
    Function to update a value from the dictionary metadata
    @ In, name, parameter name
    @ In, value, the new value
    @ In, parent_id, optional, parent identifier in case Hierarchical fashion has been requested
    """
    self._updateSpecializedMetadata(name,value,options)

  def getMetadata(self,keyword,nodeid=None,serialize=False):
    """
    Function to get a value from the dictionary metadata
    @ In, keyword, parameter name
    @ In, nodeid, optional, id of the node if hierarchical
    @ In, serialize, optional, serialize the tree if in hierarchical mode
    @ Out, return the metadata
    """
    if self._dataParameters['hierarchical']:
      if type(keyword) == int: return list(self.getHierParam('metadata',nodeid,None,serialize).values())[keyword-1]
      else: return self.getHierParam('metadata',nodeid,keyword,serialize)
    else:
      if keyword in self._dataContainer['metadata'].keys(): return self._dataContainer ['metadata'][keyword]
      else: raise Exception(self.printTag+': ' +utils.returnPrintPostTag('ERROR') + '-> parameter ' + str(keyword) + ' not found in metadata dictionary. Available keys are '+str(self._dataContainer['metadata'].keys())+'.Function: Data.getMetadata')

  def getAllMetadata(self,nodeid=None,serialize=False):
    """
    Function to get all the metadata
    @ In, nodeid, optional, id of the node if hierarchical
    @ In, serialize, optional, serialize the tree if in hierarchical mode
    @ Out, return the metadata (s)
    """
    if self._dataParameters['hierarchical']: return self.getHierParam('metadata',nodeid,None,serialize)
    else                                   : return self._dataContainer['metadata']

  @abc.abstractmethod
  def addSpecializedReadingSettings(self):
    """
      This function is used to add specialized attributes to the data in order to retrieve the data properly.
      Every specialized data needs to overwrite it!!!!!!!!
    """
    pass

  @abc.abstractmethod
  def checkConsistency(self):
    """
      This function checks the consistency of the data structure... every specialized data needs to overwrite it!!!!!
    """
    pass

  @abc.abstractmethod
  def acceptHierarchical(self):
    """
      This function returns a boolean. True if the specialized Data accepts the hierarchical structure
    """
    pass

  def __getVariablesToPrint(self,var,inOrOut):
    """
    Returns a list of variables to print.
    Takes the variable and either 'input' or 'output'
    """
    variables_to_print = []
    lvar = var.lower()
    if type(list(self._dataContainer[inOrOut+'s'].values())[0]) == dict: varKeys = list(self._dataContainer[inOrOut+'s'].values())[0].keys()
    else: varKeys = self._dataContainer[inOrOut+'s'].keys()
    if lvar == inOrOut:
      for invar in varKeys: variables_to_print.append(inOrOut+'|'+str(invar))
    elif '|' in var and lvar.startswith(inOrOut+'|'):
      varName = var.split('|')[1]
      if varName not in varKeys: raise Exception(self.printTag+': ' +utils.returnPrintPostTag('ERROR') + '-> variable ' + varName + ' is not present among the '+inOrOut+'s of Data ' + self.name)
      else: variables_to_print.append(inOrOut+'|'+str(varName))
    else: raise Exception(self.printTag+': ' +utils.returnPrintPostTag('ERROR') + '-> unexpected variable '+ var)
    return variables_to_print

  def printCSV(self,options=None):
    """
    Function used to dump the data into a csv file
    Every class must implement the specializedPrintCSV method
    that is going to be called from here
    @ In, OPTIONAL, options, dictionary of options... it can contain the filename to be used, the parameters need to be printed....
    """
    options_int = {}
    # print content of data in a .csv format
    if self.debug:
      print(' '*len(self.printTag)+':=======================')
      print(' '*len(self.printTag)+':DATAS: print on file(s)')
      print(' '*len(self.printTag)+':=======================')
    if options:
      if ('filenameroot' in options.keys()): filenameLocal = options['filenameroot']
      else: filenameLocal = self.name + '_dump'
      if 'variables' in options.keys():
        variables_to_print = []
        for var in options['variables'].split(','):
          lvar = var.lower()
          if lvar.startswith('input'):
            variables_to_print.extend(self.__getVariablesToPrint(var,'input'))
          elif lvar.startswith('output'):
            variables_to_print.extend(self.__getVariablesToPrint(var,'output'))
          else: raise Exception(self.printTag+': ' +utils.returnPrintPostTag('ERROR') + '->variable ' + var + ' is unknown in Data ' + self.name + '. You need to specify an input or a output')
        options_int['variables'] = variables_to_print
    else:   filenameLocal = self.name + '_dump'

    self.specializedPrintCSV(filenameLocal,options_int)

  def loadXML_CSV(self,filenameRoot,options=None):
    """
    Function to load the xml additional file of the csv for data
    (it contains metadata, etc)
    @ In, filenameRoot, file name
    @ In, options, optional, dictionary -> options for loading
    """
    self._specializedLoadXML_CSV(filenameRoot,options)

  def _specializedLoadXML_CSV(self,filenameRoot,options):
    """
    Function to load the xml additional file of the csv for data
    (it contains metadata, etc). It must be implemented by the specialized classes
    @ In, filenameRoot, file name
    @ In, options, optional, dictionary -> options for loading
    """
    raise Exception("specializedLoadXML_CSV not implemented "+str(self))

  def _createXMLFile(self,filenameLocal,fileType,inpKeys,outKeys):
    """
    Creates an XML file to contain the input and output data list
    and the type.
    @ In, filenameLocal, file name
    @ In, fileType, file type (csv, xml)
    @ In, inpKeys, list, input keys
    @ In, outKeys, list, output keys
    """
    myXMLFile = open(filenameLocal + '.xml', 'w')
    root = ET.Element('data',{'name':filenameLocal,'type':fileType})
    inputNode = ET.SubElement(root,'input')
    inputNode.text = ','.join(inpKeys)
    outputNode = ET.SubElement(root,'output')
    outputNode.text = ','.join(outKeys)
    filenameNode = ET.SubElement(root,'input_filename')
    filenameNode.text = filenameLocal + '.csv'
    if len(self._dataContainer['metadata'].keys()) > 0:
      #write metadata as well_known_implementations
      metadataNode = ET.SubElement(root,'metadata')
      submetadataNodes = []
      for key,value in self._dataContainer['metadata'].items():
        if key not in self.metaExclXml:
          submetadataNodes.append(ET.SubElement(metadataNode,key))
          submetadataNodes[-1].text = utils.toString(str(value)).replace('[','').replace(']','').replace('{','').replace('}','')
    myXMLFile.write(utils.toString(ET.tostring(root)))
    myXMLFile.write('\n')
    myXMLFile.close()

  def _loadXMLFile(self, filenameLocal):
    """
    Function to load the xml additional file of the csv for data
    (it contains metadata, etc). It must be implemented by the specialized classes
    @ In, filenameRoot, file name
    """
    myXMLFile = open(filenameLocal + '.xml', 'r')
    root = ET.fromstring(myXMLFile.read())
    myXMLFile.close()
    assert(root.tag == 'data')
    retDict = {}
    retDict["fileType"] = root.attrib['type']
    #print(root.tag,retDict)
    inputNode = root.find("input")
    outputNode = root.find("output")
    filenameNode = root.find("input_filename")
    retDict["inpKeys"] = inputNode.text.split(",")
    retDict["outKeys"] = outputNode.text.split(",")
    retDict["filenameCSV"] = filenameNode.text
    metadataNode = root.find("metadata")
    if metadataNode:
      metadataDict = {}
      for child in metadataNode:
        key = child.tag
        value = child.text
        metadataDict[key] = value
      retDict["metadata"] = metadataDict
    #print(inputNode,outputNode,retDict)
    return retDict

  def addOutput(self,toLoadFrom,options=None):
    """
      Function to construct a data from a source
      @ In, toLoadFrom, loading source, it can be an HDF5 database, a csv file and in the future a xml file
      @ In, options, it's a dictionary of options. For example useful for metadata storing or,
                     in case an hierarchical fashion has been requested, it must contain the parent_id and the name of the actual 'branch'
    """
    self._toLoadFromList.append(toLoadFrom)
    self.addSpecializedReadingSettings()

    sourceType = None
    print(self.printTag+': ' +utils.returnPrintPostTag('Message') + '-> Constructing data type ' +self.type +' named '+ self.name + ' from:')
    try:
      sourceType =  self._toLoadFromList[-1].type
      print(self.printTag+': ' +utils.returnPrintPostTag('Message') + '-> Object type ' + self._toLoadFromList[-1].type + ' named "' + self._toLoadFromList[-1].name+'"')
    except AttributeError:
      print(self.printTag+': ' +utils.returnPrintPostTag('Message') + '-> Object type' +' CSV named "' + toLoadFrom+'"')

    if(sourceType == 'HDF5'):
      tupleVar = self._toLoadFromList[-1].retrieveData(self._dataParameters)
      if options:
        parent_id = None
        if 'metadata' in options.keys():
          if 'parent_id' in options['metadata'].keys(): parent_id = options['metadata']['parent_id']
        else:
          if 'parent_id' in options.keys(): parent_id = options['parent_id']
        if parent_id and self._dataParameters['hierarchical']:
          print(self.printTag+': ' +utils.returnPrintPostTag('Warning') + '-> Data storing in hierarchical fashion from HDF5 not yet implemented!')
          self._dataParameters['hierarchical'] = False
    else: tupleVar = ld().csvLoadData([toLoadFrom],self._dataParameters)

    for hist in tupleVar[0].keys():
      if type(tupleVar[0][hist]) == dict:
        for key in tupleVar[0][hist].keys(): self.updateInputValue(key, tupleVar[0][hist][key], options)
      else:
        if self.type in ['TimePoint','TimePointSet']:
          for index in range(tupleVar[0][hist].size): self.updateInputValue(hist, tupleVar[0][hist][index], options)
        else: self.updateInputValue(hist, tupleVar[0][hist], options)
    for hist in tupleVar[1].keys():
      if type(tupleVar[1][hist]) == dict:
        for key in tupleVar[1][hist].keys(): self.updateOutputValue(key, tupleVar[1][hist][key], options)
      else:
        if self.type in ['TimePoint','TimePointSet']:
          for index in range(tupleVar[1][hist].size): self.updateOutputValue(hist, tupleVar[1][hist][index], options)
        else: self.updateOutputValue(hist, tupleVar[1][hist], options)
    if len(tupleVar) > 2:
      #metadata
      for hist in tupleVar[2].keys():
        if type(tupleVar[2][hist]) == list:
          for element in tupleVar[2][hist]:
            if type(element) == dict:
              for key,value in element.items():
                self.updateMetadata(key, value, options)
        elif type(tupleVar[2][hist]) == dict:
          for key,value in tupleVar[2][hist].items():
            if value:
              for elem in value:
                if type(elem) == dict:
                  for ke ,val  in elem.items():
                    self.updateMetadata(ke, val, options)
                else: raise IOError(self.printTag+': ' +utils.returnPrintPostTag('ERROR') + '-> unknown type for metadata adding process. Relevant type = '+ str(elem))

        else:
          print('FIXME: This if statement is for back Compatibility... Remove it whitin end of July')
          if tupleVar[2][hist]: raise IOError(self.printTag+': ' +utils.returnPrintPostTag('ERROR') + '-> unknown type for metadata adding process. Relevant type = '+ str(type(tupleVar[2][hist])))
    self.checkConsistency()
    return

  def getParametersValues(self,typeVar,nodeid=None, serialize=False):
    """
    Functions to get the parameter values
    @ In, variable type (input or output)
    """
    if    typeVar.lower() in 'inputs' : return self.getInpParametersValues(nodeid,serialize)
    elif  typeVar.lower() in 'outputs': return self.getOutParametersValues(nodeid,serialize)
    else: raise Exception(self.printTag+': ' +utils.returnPrintPostTag('ERROR') + '-> type ' + typeVar + ' is not a valid type. Function: Data.getParametersValues')

  #Insert bird joke here...
  def getParaKeys(self,typePara):
    """
    Functions to get the parameter keys
    @ In, typePara, variable type (input or output)
    """
    if   typePara.lower() in 'inputs' : return self._dataParameters['inParam' ]
    elif typePara.lower() in 'outputs': return self._dataParameters['outParam']
    else: raise Exception(self.printTag+': ' +utils.returnPrintPostTag('ERROR') + '-> type ' + typePara + ' is not a valid type. Function: Data.getParaKeys')

  def isItEmpty(self):
    """
    Function to check if the data is empty
    @ In, None
    """
    if len(self.getInpParametersValues().keys()) == 0 and len(self.getOutParametersValues()) == 0: return True
    else:                                                                                          return False

  def __len__(self):
    """
    Overriding of the __len__ method for data.
    len(dataobject) is going to return the size of the first output element found in the self._dataParameters['outParams']
    @ In, None
    @ Out, integer, size of first output element
    """
    if len(self._dataParameters['outParam']) == 0: return 0
    else: return self.sizeData('output',keyword=self._dataParameters['outParam'][0])[self._dataParameters['outParam'][0]]

  def sizeData(self,typeVar,keyword=None,nodeid=None,serialize=False):
    """
    Function to get the size of the Data.
    @ In, typeVar, string, required, variable type (input/inputs, output/outputs, metadata)
    @ In, keyword, string, optional, variable keyword. If None, the sizes of each variables are returned
    @ In, nodeid, string, optional, id of the node if hierarchical
    @ In, serialize, string, optional, serialize the tree if in hierarchical mode
    @ Out, dictionary, keyword:size
    """
    outcome   = {}
    emptyData = False
    if self.isItEmpty(): emptyData = True
    if typeVar.lower() in ['input','inputs','output','outputs']:
      if keyword != None:
        if not emptyData: outcome[keyword] = len(self.getParam(typeVar,keyword,nodeid,serialize))
        else            : outcome[keyword] = 0
      else:
        for key in self.getParaKeys(typeVar):
          if not emptyData: outcome[key] = len(self.getParam(typeVar,key,nodeid,serialize))
          else            : outcome[key] = 0
    elif typeVar.lower() == 'metadata':
      if keyword != None:
        if not emptyData: outcome[keyword] = len(self.getMetadata(keyword,nodeid,serialize))
        else            : outcome[keyword] = 0
      else:
        for key,value in self.getAllMetadata(nodeid,serialize):
          if not emptyData: outcome[key] = len(value)
          else            : outcome[key] = 0
    else: raise Exception(self.printTag+': ' +utils.returnPrintPostTag('ERROR') + '-> type ' + typeVar + ' is not a valid type. Function: Data.sizeData')
    return outcome

  def getInpParametersValues(self,nodeid=None,serialize=False):
    """
    Function to get a reference to the input parameter dictionary
    @, In, nodeid, optional, in hierarchical mode, if nodeid is provided, the data for that node is returned,
                             otherwise check explanation for getHierParam
    @, In, serialize, optional, in hierarchical mode, if serialize is provided and is true a serialized data is returned
                                PLEASE check explanation for getHierParam
    @, Out, Reference to self._dataContainer['inputs'] or something else in hierarchical
    """
    if self._dataParameters['hierarchical']: return self.getHierParam('inputs',nodeid,serialize=serialize)
    else:                                    return self._dataContainer['inputs']

  def getOutParametersValues(self,nodeid=None,serialize=False):
    """
    Function to get a reference to the output parameter dictionary
    @, In, nodeid, optional, in hierarchical mode, if nodeid is provided, the data for that node is returned,
                             otherwise check explanation for getHierParam
    @, In, serialize, optional, in hierarchical mode, if serialize is provided and is true a serialized data is returned
                                PLEASE check explanation for getHierParam
    @, Out, Reference to self._dataContainer['outputs'] or something else in hierarchical
    """
    if self._dataParameters['hierarchical']: return self.getHierParam('outputs',nodeid,serialize=serialize)
    else:                                    return self._dataContainer['outputs']

  def getParam(self,typeVar,keyword,nodeid=None,serialize=False):
    """
    Function to get a reference to an output or input parameter
    @ In, typeVar, input or output
    @ In, keyword, keyword
    @ Out, Reference to the parameter
    """
    if self.type == 'Histories':
      acceptedType = ['str','unicode','bytes','int']
      convertArr = lambda x: x
      #convertArr = lambda x: np.asarray(x)
    else                       :
      acceptedType = ['str','unicode','bytes']
      convertArr = lambda x: np.asarray(x)
    if type(typeVar).__name__ not in ['str','unicode','bytes'] : raise Exception(self.printTag+': ' +utils.returnPrintPostTag('ERROR') + '-> type of parameter typeVar needs to be a string. Function: Data.getParam')
    if type(keyword).__name__ not in acceptedType        : raise Exception(self.printTag+': ' +utils.returnPrintPostTag('ERROR') + '-> type of parameter keyword needs to be '+str(acceptedType)+' . Function: Data.getParam')
    if nodeid:
      if type(nodeid).__name__ not in ['str','unicode','bytes']  : raise Exception(self.printTag+': ' +utils.returnPrintPostTag('ERROR') + '-> type of parameter nodeid needs to be a string. Function: Data.getParam')
    if typeVar.lower() not in ['input','inout','inputs','output','outputs']: raise Exception(self.printTag+': ' +utils.returnPrintPostTag('ERROR') + '-> type ' + typeVar + ' is not a valid type. Function: Data.getParam')
    if self._dataParameters['hierarchical']:
      if type(keyword) == int:
        return list(self.getHierParam(typeVar.lower(),nodeid,None,serialize).values())[keyword-1]
      else: return self.getHierParam(typeVar.lower(),nodeid,keyword,serialize)
    else:
      if typeVar.lower() in ['input','inputs']:
<<<<<<< HEAD
#        if keyword in self._dataContainer['inputs'].keys(): return convertArr(self._dataContainer['inputs'][keyword])
        returnDict = {}
=======
>>>>>>> b66ebfdb
        if keyword in self._dataContainer['inputs'].keys():
            returnDict[keyword] = {}
            if self.type == 'Histories':
                for key in self._dataContainer['inputs'][keyword].keys(): returnDict[keyword][key] = np.resize(self._dataContainer['inputs'][keyword][key],len(self._dataContainer['outputs'][keyword].values()[0]))
                return convertArr(returnDict[keyword])
            elif self.type == 'History':
                returnDict[keyword] = np.resize(self._dataContainer['inputs'][keyword],len(self._dataContainer['outputs'].values()[0]))
                return convertArr(returnDict[keyword])
            else:
                return convertArr(self._dataContainer['inputs'][keyword])
        else: raise Exception(self.printTag+': ' +utils.returnPrintPostTag('ERROR') + '-> parameter ' + str(keyword) + ' not found in inpParametersValues dictionary. Available keys are '+str(self._dataContainer['inputs'].keys())+'.Function: Data.getParam')
      elif typeVar.lower() in ['output','outputs']:
        if keyword in self._dataContainer['outputs'].keys(): return convertArr(self._dataContainer['outputs'][keyword])
        else: raise Exception(self.printTag+': ' +utils.returnPrintPostTag('ERROR') + '-> parameter ' + str(keyword) + ' not found in outParametersValues dictionary. Available keys are '+str(self._dataContainer['outputs'].keys())+'.Function: Data.getParam')

  def extractValue(self,varTyp,varName,varID=None,stepID=None,nodeid='root'):
    """
    this a method that is used to extract a value (both array or scalar) attempting an implicit conversion for scalars
    the value is returned without link to the original
    @in varType is the requested type of the variable to be returned (bool, int, float, numpy.ndarray, etc)
    @in varName is the name of the variable that should be recovered
    @in varID is the ID of the value that should be retrieved within a set
      if varID.type!=tuple only one point along sampling of that variable is retrieved
        else:
          if varID=(int,int) the slicing is [varID[0]:varID[1]]
          if varID=(int,None) the slicing is [varID[0]:]
    @in stepID determine the slicing of an history.
        if stepID.type!=tuple only one point along the history is retrieved
        else:
          if stepID=(int,int) the slicing is [stepID[0]:stepID[1]]
          if stepID=(int,None) the slicing is [stepID[0]:]
    @in nodeid , in hierarchical mode, is the node from which the value needs to be extracted... by default is the root
    """

    myType=self.type
    if   varName in self._dataParameters['inParam' ]: inOutType = 'input'
    elif varName in self._dataParameters['outParam']: inOutType = 'output'
    else: raise Exception(self.printTag+': ' +utils.returnPrintPostTag('ERROR') + '->the variable named '+varName+' was not found in the data: '+self.name)
    return self.__extractValueLocal__(myType,inOutType,varTyp,varName,varID,stepID,nodeid)

  @abc.abstractmethod
  def __extractValueLocal__(self,myType,inOutType,varTyp,varName,varID=None,stepID=None,nodeid='root'):
    """
      this method has to be override to implement the specialization of extractValue for each data class
    """
    pass

  def getHierParam(self,typeVar,nodeid,keyword=None,serialize=False):
    """
      This function get a parameter when we are in hierarchical mode
      @ In,  typeVar,  string, it's the variable type... input,output, or inout
      @ In,  nodeid,   string, it's the node name... if == None or *, a dictionary of of data is returned, otherwise the actual node data is returned in a dict as well (see serialize attribute)
      @ In, keyword,   string, it's a parameter name (for example, cladTemperature), if None, the whole dict is returned, otherwise the parameter value is got (see serialize attribute)
      @ In, serialize, bool  , if true a sequence of TimePointSet is generated (a dictionary where the keys are the 'ending' branches and the values are a sorted list of _dataContainers (from first branch to the ending ones)
                               if false see explanation for nodeid
      @ Out, a dictionary of data (see above)
    """
    if type(keyword).__name__ in ['str','unicode','bytes']:
      if keyword == 'none': keyword = None
    nodesDict = {}
    if not self.TSData: return nodesDict
    if not nodeid or nodeid=='*':
      # we want all the nodes
      if serialize:
        # we want all the nodes and serialize them
        for TSData in self.TSData.values():
          for node in TSData.iterEnding():
            nodesDict[node.name] = []
            for se in list(TSData.iterWholeBackTrace(node)):
              if typeVar   in 'inout'              and not keyword: nodesDict[node.name].append( se.get('dataContainer'))
              elif typeVar in ['inputs','input']   and not keyword: nodesDict[node.name].append( se.get('dataContainer')['inputs'  ])
              elif typeVar in ['output','outputs'] and not keyword: nodesDict[node.name].append( se.get('dataContainer')['outputs' ])
              elif typeVar in 'metadata'           and not keyword: nodesDict[node.name].append( se.get('dataContainer')['metadata'])
              elif typeVar in ['inputs','input']   and     keyword: nodesDict[node.name].append( np.asarray(se.get('dataContainer')['inputs'  ][keyword]))
              elif typeVar in ['output','outputs'] and     keyword: nodesDict[node.name].append( np.asarray(se.get('dataContainer')['outputs' ][keyword]))
              elif typeVar in 'metadata'           and     keyword: nodesDict[node.name].append( np.asarray(se.get('dataContainer')['metadata'][keyword]))
      else:
        for TSData in self.TSData.values():
          for node in TSData.iter():
            if typeVar   in 'inout'              and not keyword: nodesDict[node.name] = node.get('dataContainer')
            elif typeVar in ['inputs','input']   and not keyword: nodesDict[node.name] = node.get('dataContainer')['inputs'  ]
            elif typeVar in ['output','outputs'] and not keyword: nodesDict[node.name] = node.get('dataContainer')['outputs' ]
            elif typeVar in 'metadata'           and not keyword: nodesDict[node.name] = node.get('dataContainer')['metadata']
            elif typeVar in ['inputs','input']   and     keyword: nodesDict[node.name] = np.asarray(node.get('dataContainer')['inputs'  ][keyword])
            elif typeVar in ['output','outputs'] and     keyword: nodesDict[node.name] = np.asarray(node.get('dataContainer')['outputs' ][keyword])
            elif typeVar in 'metadata'           and     keyword: nodesDict[node.name] = np.asarray(node.get('dataContainer')['metadata'][keyword])
    elif nodeid == 'ending':
      for TSDat in self.TSData.values():
        for ending in TSDat.iterEnding():
          if typeVar   in 'inout'              and not keyword: nodesDict[ending.name] = ending.get('dataContainer')
          elif typeVar in ['inputs','input']   and not keyword: nodesDict[ending.name] = ending.get('dataContainer')['inputs'  ]
          elif typeVar in ['output','outputs'] and not keyword: nodesDict[ending.name] = ending.get('dataContainer')['outputs' ]
          elif typeVar in 'metadata'           and not keyword: nodesDict[ending.name] = ending.get('dataContainer')['metadata']
          elif typeVar in ['inputs','input']   and     keyword: nodesDict[ending.name] = np.asarray(ending.get('dataContainer')['inputs'  ][keyword])
          elif typeVar in ['output','outputs'] and     keyword: nodesDict[ending.name] = np.asarray(ending.get('dataContainer')['outputs' ][keyword])
          elif typeVar in 'metadata'           and     keyword: nodesDict[ending.name] = np.asarray(ending.get('dataContainer')['metadata'][keyword])
    elif nodeid == 'RecontructEnding':
      # if history, reconstruct the history... if timepoint set take the last one (see below)
      backTrace = {}
      for TSData in self.TSData.values():
        for node in TSData.iterEnding():
          if self.type == 'Histories':
            backTrace[node.name] = []
            for se in list(TSData.iterWholeBackTrace(node)):
              if typeVar   in 'inout'              and not keyword: backTrace[node.name].append( se.get('dataContainer'))
              elif typeVar in ['inputs','input']   and not keyword: backTrace[node.name].append( se.get('dataContainer')['inputs'  ])
              elif typeVar in ['output','outputs'] and not keyword: backTrace[node.name].append( se.get('dataContainer')['outputs' ])
              elif typeVar in 'metadata'           and not keyword: backTrace[node.name].append( se.get('dataContainer')['metadata'])
              elif typeVar in ['inputs','input']   and     keyword: backTrace[node.name].append( np.asarray(se.get('dataContainer')['inputs'  ][keyword]))
              elif typeVar in ['output','outputs'] and     keyword: backTrace[node.name].append( np.asarray(se.get('dataContainer')['outputs' ][keyword]))
              elif typeVar in 'metadata'           and     keyword: backTrace[node.name].append( np.asarray(se.get('dataContainer')['metadata'][keyword]))
            #reconstruct history
            nodesDict[node.name] = None
            for element in backTrace[node.name]:
              if type(element) == dict:
                if not nodesDict[node.name]: nodesDict[node.name] = {}
                for innerkey in element.keys():
                  if type(element[innerkey]) == dict:
                    #inputs outputs metadata
                    if innerkey not in nodesDict[node.name].keys(): nodesDict[node.name][innerkey] = {}
                    for ininnerkey in element[innerkey].keys():
                      if ininnerkey not in nodesDict[node.name][innerkey].keys(): nodesDict[node.name][innerkey][ininnerkey] = element[innerkey][ininnerkey]
                      else: nodesDict[node.name][innerkey][ininnerkey] = np.concatenate((nodesDict[node.name][innerkey][ininnerkey],element[innerkey][ininnerkey]))
                  else:
                    if innerkey not in nodesDict[node.name].keys(): nodesDict[node.name][innerkey] = np.atleast_1d(element[innerkey])
                    else: nodesDict[node.name][innerkey] = np.concatenate((nodesDict[node.name][innerkey],element[innerkey]))
              else:
                # it is a value
                if not nodesDict[node.name]: nodesDict[node.name] = element
                else: nodesDict[node.name] = np.concatenate((nodesDict[node.name],element))
          else:
            #timepointset
            if typeVar   in 'inout'              and not keyword: backTrace[node.name] = node.get('dataContainer')
            elif typeVar in ['inputs','input']   and not keyword: backTrace[node.name] = node.get('dataContainer')['inputs'  ]
            elif typeVar in ['output','outputs'] and not keyword: backTrace[node.name] = node.get('dataContainer')['outputs' ]
            elif typeVar in 'metadata'           and not keyword: backTrace[node.name] = node.get('dataContainer')['metadata']
            elif typeVar in ['inputs','input']   and     keyword: backTrace[node.name] = np.asarray(node.get('dataContainer')['inputs'  ][keyword])
            elif typeVar in ['output','outputs'] and     keyword: backTrace[node.name] = np.asarray(node.get('dataContainer')['outputs' ][keyword])
            elif typeVar in 'metadata'           and     keyword: backTrace[node.name] = np.asarray(node.get('dataContainer')['metadata'][keyword])
            if type(backTrace[node.name]) == dict:
              for innerkey in backTrace[node.name].keys():
                if type(backTrace[node.name][innerkey]) == dict:
                  #inputs outputs metadata
                  if innerkey not in backTrace[node.name][innerkey].keys(): nodesDict[innerkey] = {}
                  for ininnerkey in backTrace[node.name][innerkey].keys():
                    if ininnerkey not in nodesDict[innerkey].keys(): nodesDict[innerkey][ininnerkey] = backTrace[node.name][innerkey][ininnerkey]
                    else: nodesDict[innerkey][ininnerkey] = np.concatenate((nodesDict[innerkey][ininnerkey],backTrace[node.name][innerkey][ininnerkey]))
                else:
                  if innerkey not in nodesDict.keys(): nodesDict[innerkey] = np.atleast_1d(backTrace[node.name][innerkey])
                  else: nodesDict[innerkey] = np.concatenate((nodesDict[innerkey],backTrace[node.name][innerkey]))
            else:
              #it is a value
              if type(nodesDict) == dict: nodesDict = np.empty(0)
              nodesDict = np.concatenate((nodesDict,backTrace[node.name]))
    else:
      # we want a particular node
      found = False
      for TSDat in self.TSData.values():
        #a = TSDat.iter(nodeid)
        #b = TSDat.iterWholeBackTrace(a)
        nodelist = []
        for node in TSDat.iter(nodeid):
          if serialize:
            for se in list(TSDat.iterWholeBackTrace(node)): nodelist.append(se)
          else: nodelist.append(node)
          break
        #nodelist = list(TSDat.iterWholeBackTrace(TSDat.iter(nodeid)[0]))
        if len(nodelist) > 0:
          found = True
          break
      if not found: raise Exception(self.printTag+': ' +utils.returnPrintPostTag('ERROR') + '-> Starting node called '+ nodeid+ ' not found!')
      if serialize:
        # we want a particular node and serialize it
        nodesDict[nodeid] = []
        for se in nodelist:
          if typeVar   in 'inout' and not keyword             : nodesDict[node.name].append( se.get('dataContainer'))
          elif typeVar in ['inputs','input'] and not keyword  : nodesDict[node.name].append( se.get('dataContainer')['inputs'  ])
          elif typeVar in ['output','outputs'] and not keyword: nodesDict[node.name].append( se.get('dataContainer')['outputs' ])
          elif typeVar in 'metadata' and not keyword          : nodesDict[node.name].append( se.get('dataContainer')['metadata'])
          elif typeVar in ['inputs','input'] and keyword      : nodesDict[node.name].append( np.asarray(se.get('dataContainer')['inputs'  ][keyword]))
          elif typeVar in ['output','outputs'] and keyword    : nodesDict[node.name].append( np.asarray(se.get('dataContainer')['outputs' ][keyword]))
          elif typeVar in 'metadata' and keyword              : nodesDict[node.name].append( np.asarray(se.get('dataContainer')['metadata'][keyword]))
      else:
        if typeVar   in 'inout'              and not keyword: nodesDict[nodeid] = nodelist[-1].get('dataContainer')
        elif typeVar in ['inputs','input']   and not keyword: nodesDict[nodeid] = nodelist[-1].get('dataContainer')['inputs'  ]
        elif typeVar in ['output','outputs'] and not keyword: nodesDict[nodeid] = nodelist[-1].get('dataContainer')['outputs' ]
        elif typeVar in 'metadata'           and not keyword: nodesDict[nodeid] = nodelist[-1].get('dataContainer')['metadata']
        elif typeVar in ['inputs','input']   and     keyword: nodesDict[nodeid] = np.asarray(nodelist[-1].get('dataContainer')['inputs'  ][keyword])
        elif typeVar in ['output','outputs'] and     keyword: nodesDict[nodeid] = np.asarray(nodelist[-1].get('dataContainer')['outputs' ][keyword])
        elif typeVar in 'metadata'           and     keyword: nodesDict[nodeid] = np.asarray(nodelist[-1].get('dataContainer')['metadata'][keyword])
    return nodesDict

  def retrieveNodeInTreeMode(self,nodeName,parentName=None):
    """
      This Method is used to retrieve a node (a list...) when the hierarchical mode is requested
      If the node has not been found, Create a new one
      @ In, nodeName, string, is the node we want to retrieve
      @ In, parentName, string, optional, is the parent name... It's possible that multiple nodes have the same name.
                                          With the parentName, it's possible to perform a double check
    """
    if not self.TSData: # there is no tree yet
      self.TSData = {nodeName:TS.NodeTree(TS.Node(nodeName))}
      return self.TSData[nodeName].getrootnode()
    else:
      if nodeName in self.TSData.keys(): return self.TSData[nodeName].getrootnode()
      elif parentName == 'root':
        self.TSData[nodeName] = TS.NodeTree(TS.Node(nodeName))
        return self.TSData[nodeName].getrootnode()
      else:
        for TSDat in self.TSData.values():
          foundNodes = list(TSDat.iter(nodeName))
          if len(foundNodes) > 0: break
        if len(foundNodes) == 0: return TS.Node(nodeName)
        else:
          if parentName:
            for node in foundNodes:
              if node.getParentName() == parentName: return node
            raise Exception(self.printTag+': ' +utils.returnPrintPostTag('ERROR') + '-> the node ' + nodeName + 'has been found but no one has a parent named '+ parentName)
          else: return(foundNodes[0])

  def addNodeInTreeMode(self,tsnode,options):
    """
      This Method is used to add a node into the tree when the hierarchical mode is requested
      If the node has not been found, Create a new one
      @ In, tsnode, the node
      @ In, options, dict, parent_id must be present if newer node
    """
    if not tsnode.getParentName():
      parent_id = None
      if 'metadata' in options.keys():
        if 'parent_id' in options['metadata'].keys(): parent_id = options['metadata']['parent_id']
      else:
        if 'parent_id' in options.keys(): parent_id = options['parent_id']
      if not parent_id: raise ConstructError(self.printTag+': ' +utils.returnPrintPostTag('ERROR') + '-> the parent_id must be provided if a new node needs to be appended')
      self.retrieveNodeInTreeMode(parent_id).appendBranch(tsnode)
#
#
#
#
class TimePoint(Data):
  '''
  TimePoint is an object that stores a set of inputs and outputs for a particular point in time!
  '''
  def acceptHierarchical(self):
    ''' Overwritten from baseclass'''
    return False

  def addSpecializedReadingSettings(self):
    '''
      This function adds in the dataParameters dict the options needed for reading and constructing this class
      @ In, None
      @ Out, None
    '''
    self._dataParameters['type'] = self.type # store the type into the _dataParameters dictionary
    #The source is the last item we added, so use [-1]
    try: sourceType = self._toLoadFromList[-1].type
    except AttributeError: sourceType = None
    if('HDF5' == sourceType):
      if(not self._dataParameters['history']): raise IOError(self.printTag+': ' +utils.returnPrintPostTag('ERROR') + '-> DATAS     : ERROR: In order to create a TimePoint data, history name must be provided')
      self._dataParameters['filter'] = 'whole'

  def checkConsistency(self):
    '''
      Here we perform the consistency check for the structured data TimePoint
      @ In, None
      @ Out, None
    '''
    for key in self._dataContainer['inputs'].keys():
      if (self._dataContainer['inputs'][key].size) != 1:
        raise NotConsistentData(self.printTag+': ' +utils.returnPrintPostTag('ERROR') + '-> The input parameter value, for key ' + key + ' has not a consistent shape for TimePoint ' + self.name + '!! It should be a single value.' + '.Actual size is ' + str(self._dataContainer['inputs'][key].size))
    for key in self._dataContainer['outputs'].keys():
      if (self._dataContainer['outputs'][key].size) != 1:
        raise NotConsistentData(self.printTag+': ' +utils.returnPrintPostTag('ERROR') + '-> The output parameter value, for key ' + key + ' has not a consistent shape for TimePoint ' + self.name + '!! It should be a single value.' + '.Actual size is ' + str(self._dataContainer['outputs'][key].size))

  def _updateSpecializedInputValue(self,name,value,options=None):
    '''
      This function performs the updating of the values (input space) into this Data
      @ In,  name, string, parameter name (ex. cladTemperature)
      @ In,  value, float, newer value (1-D array)
      @ Out, None
    '''
    if name in self._dataContainer['inputs'].keys():
      self._dataContainer['inputs'].pop(name)
    if name not in self._dataParameters['inParam']: self._dataParameters['inParam'].append(name)
    self._dataContainer['inputs'][name] = c1darray(values=np.atleast_1d(value))

  def _updateSpecializedMetadata(self,name,value,options=None):
    '''
      This function performs the updating of the values (metadata) into this Data
      @ In,  name, string, parameter name (ex. probability)
      @ In,  value, whatever type, newer value
      @ Out, None
    '''
    self._dataContainer['metadata'][name] = copy.copy(value)

  def _updateSpecializedOutputValue(self,name,value,options=None):
    '''
      This function performs the updating of the values (output space) into this Data
      @ In,  name, string, parameter name (ex. cladTemperature)
      @ In,  value, float, newer value (1-D array)
      @ Out, None
    '''
    if name in self._dataContainer['inputs'].keys():
      self._dataContainer['outputs'].pop(name)
    if name not in self._dataParameters['outParam']: self._dataParameters['outParam'].append(name)
    self._dataContainer['outputs'][name] = c1darray(values=np.atleast_1d(value))

  def specializedPrintCSV(self,filenameLocal,options):
    '''
      This function prints a CSV file with the content of this class (Input and Output space)
      @ In,  filenameLocal, string, filename root (for example, 'homo_homini_lupus' -> the final file name is gonna be called 'homo_homini_lupus.csv')
      @ In,  options, dictionary, dictionary of printing options
      @ Out, None (a csv is gonna be printed)
    '''
    #For timepoint it creates an XML file and one csv file.  The
    #CSV file will have a header with the input names and output
    #names, and one line of data with the input and output numeric
    #values.
    inpKeys   = []
    inpValues = []
    outKeys   = []
    outValues = []
    #Print input values
    if 'variables' in options.keys():
      for var in options['variables']:
        if var.split('|')[0] == 'input':
          inpKeys.append(var.split('|')[1])
          inpValues.append(self._dataContainer['inputs'][var.split('|')[1]])
        if var.split('|')[0] == 'output':
          outKeys.append(var.split('|')[1])
          outValues.append(self._dataContainer['outputs'][var.split('|')[1]])
        if var.split('|')[0] == 'metadata':
          if var.split('|')[1] in self.metaExclXml:
            if type(self._dataContainer['metadata'][var.split('|')[1]]) not in self.metatype:
              raise NotConsistentData(self.printTag+': ' +utils.returnPrintPostTag('ERROR') + '-> metadata '+var.split('|')[1]+' not compatible with CSV output. Its type needs to be one of '+str(self.metatype))
            inpKeys.append(var.split('|')[1])
            inpValues.append(np.atleast_1d(np.float(self._dataContainer['metadata'][var.split('|')[1]])))
          else: print(self.printTag+': ' +utils.returnPrintPostTag('Warning') + '-> metadata '+var.split('|')[1]+' not compatible with CSV output.It is going to be outputted into Xml out')
    else:
      inpKeys   = self._dataContainer['inputs'].keys()
      inpValues = self._dataContainer['inputs'].values()
      outKeys   = self._dataContainer['outputs'].keys()
      outValues = self._dataContainer['outputs'].values()
      if len(self._dataContainer['metadata'].keys()) > 0:
        #write metadata as well_known_implementations
        for key,value in self._dataContainer['metadata'].items():
          if key in self.metaExclXml:
            if type(value) not in self.metatype:
              raise NotConsistentData(self.printTag+': ' +utils.returnPrintPostTag('ERROR') + '-> metadata '+key+' not compatible with CSV output. Its type needs to be one of '+str(self.metatype))
            inpKeys.append(key)
            inpValues.append(np.atleast_1d(np.float(value)))
    if len(inpKeys) > 0 or len(outKeys) > 0: myFile = open(filenameLocal + '.csv', 'w')
    else: return

    #Print header
    myFile.write(','.join([item for item in itertools.chain(inpKeys,outKeys)]))
    myFile.write('\n')
    #Print values
    myFile.write(','.join([str(item[0]) for item in  itertools.chain(inpValues,outValues)]))
    myFile.write('\n')
    myFile.close()
    self._createXMLFile(filenameLocal,'timepoint',inpKeys,outKeys)

  def _specializedLoadXML_CSV(self, filenameRoot, options):
    #For timepoint it creates an XML file and one csv file.  The
    #CSV file will have a header with the input names and output
    #names, and one line of data with the input and output numeric
    #values.
    filenameLocal = os.path.join(filenameRoot,self.name)
    xmlData = self._loadXMLFile(filenameLocal)
    #print(xmlData)
    assert(xmlData["fileType"] == "timepoint")
    if "metadata" in xmlData:
      self._dataContainer['metadata'] = xmlData["metadata"]
    mainCSV = os.path.join(filenameRoot,xmlData["filenameCSV"])
    myFile = open(mainCSV,"rU")
    header = myFile.readline().rstrip()
    firstLine = myFile.readline().rstrip()
    myFile.close()
    inoutKeys = header.split(",")
    inoutValues = [utils.partialEval(a) for a in firstLine.split(",")]
    inoutDict = {}
    for key,value in zip(inoutKeys,inoutValues):
      inoutDict[key] = value
    self._dataContainer['inputs'] = {}
    self._dataContainer['outputs'] = {}
    for key in xmlData["inpKeys"]:
      self._dataContainer["inputs"][key] = np.array([inoutDict[key]])
    for key in xmlData["outKeys"]:
      self._dataContainer["outputs"][key] = np.array([inoutDict[key]])


  def __extractValueLocal__(self,myType,inOutType,varTyp,varName,varID=None,stepID=None,nodeid='root'):
    '''override of the method in the base class Datas'''
    if varID!=None or stepID!=None: raise Exception('seeking to extract a slice from a TimePoint type of data is not possible. Data name: '+self.name+' variable: '+varName)
    if varTyp!='numpy.ndarray':exec ('return '+varTyp+'(self.getParam(inOutType,varName)[0])')
    else: return self.getParam(inOutType,varName)

class TimePointSet(Data):
  '''
  TimePointSet is an object that stores multiple sets of inputs and outputs for a particular point in time!
  '''
  def acceptHierarchical(self):
    ''' Overwritten from baseclass'''
    return True

  def addSpecializedReadingSettings(self):
    '''
      This function adds in the _dataParameters dict the options needed for reading and constructing this class
    '''
    # if hierarchical fashion has been requested, we set the type of the reading to a TimePoint,
    #  since a TimePointSet in hierarchical fashion would be a tree of TimePoints
    if self._dataParameters['hierarchical']: self._dataParameters['type'] = 'TimePoint'
    # store the type into the _dataParameters dictionary
    else:                                   self._dataParameters['type'] = self.type
    try: sourceType = self._toLoadFromList[-1].type
    except AttributeError: sourceType = None
    if('HDF5' == sourceType):
      self._dataParameters['histories'] = self._toLoadFromList[-1].getEndingGroupNames()
      self._dataParameters['filter'   ] = 'whole'

  def checkConsistency(self):
    '''
      Here we perform the consistency check for the structured data TimePointSet
    '''
    #The lenMustHave is a counter of the histories contained in the
    #toLoadFromList list. Since this list can contain either CSVfiles
    #and HDF5, we can not use "len(_toLoadFromList)" anymore. For
    #example, if that list contains 10 csvs and 1 HDF5 (with 20
    #histories), len(toLoadFromList) = 11 but the number of histories
    #is actually 30.
    lenMustHave = 0
    try:   sourceType = self._toLoadFromList[-1].type
    except AttributeError:sourceType = None
    # here we assume that the outputs are all read....so we need to compute the total number of time point sets
    for sourceLoad in self._toLoadFromList:
      if not type(sourceLoad) == type(""):
        if('HDF5' == sourceLoad.type):  lenMustHave = lenMustHave + len(sourceLoad.getEndingGroupNames())
      else: lenMustHave += 1

    if('HDF5' == sourceType):
      #eg = self._toLoadFromList[-1].getEndingGroupNames()
      for key in self._dataContainer['inputs'].keys():
        if (self._dataContainer['inputs'][key].size) != lenMustHave:
          raise NotConsistentData(self.printTag+': ' +utils.returnPrintPostTag('ERROR') + '-> The input parameter value, for key ' + key + ' has not a consistent shape for TimePointSet ' + self.name + '!! It should be an array of size ' + str(lenMustHave) + '.Actual size is ' + str(self._dataContainer['inputs'][key].size))
      for key in self._dataContainer['outputs'].keys():
        if (self._dataContainer['outputs'][key].size) != lenMustHave:
          raise NotConsistentData(self.printTag+': ' +utils.returnPrintPostTag('ERROR') + '-> The output parameter value, for key ' + key + ' has not a consistent shape for TimePointSet ' + self.name + '!! It should be an array of size ' + str(lenMustHave) + '.Actual size is ' + str(self._dataContainer['outputs'][key].size))
    else:
      if self._dataParameters['hierarchical']:
        for key in self._dataContainer['inputs'].keys():
          if (self._dataContainer['inputs'][key].size) != 1:
            raise NotConsistentData(self.printTag+': ' +utils.returnPrintPostTag('ERROR') + '-> The input parameter value, for key ' + key + ' has not a consistent shape for TimePointSet ' + self.name + '!! It should be a single value since we are in hierarchical mode.' + '.Actual size is ' + str(self._dataContainer['inputs'][key].size))
        for key in self._dataContainer['outputs'].keys():
          if (self._dataContainer['outputs'][key].size) != 1:
            raise NotConsistentData(self.printTag+': ' +utils.returnPrintPostTag('ERROR') + '-> The output parameter value, for key ' + key + ' has not a consistent shape for TimePointSet ' + self.name + '!! It should be a single value since we are in hierarchical mode.' + '.Actual size is ' + str(self._dataContainer['outputs'][key].size))
      else:
        for key in self._dataContainer['inputs'].keys():
          if (self._dataContainer['inputs'][key].size) != lenMustHave:
            raise NotConsistentData(self.printTag+': ' +utils.returnPrintPostTag('ERROR') + '-> The input parameter value, for key ' + key + ' has not a consistent shape for TimePointSet ' + self.name + '!! It should be an array of size ' + str(lenMustHave) + '.Actual size is ' + str(self._dataContainer['inputs'][key].size))
        for key in self._dataContainer['outputs'].keys():
          if (self._dataContainer['outputs'][key].size) != lenMustHave:
            raise NotConsistentData(self.printTag+': ' +utils.returnPrintPostTag('ERROR') + '-> The output parameter value, for key ' + key + ' has not a consistent shape for TimePointSet ' + self.name + '!! It should be an array of size ' + str(lenMustHave) + '.Actual size is ' + str(self._dataContainer['outputs'][key].size))


  def _updateSpecializedInputValue(self,name,value,options=None):
    '''
      This function performs the updating of the values (input space) into this Data
      @ In,  name, string, parameter name (ex. cladTemperature)
      @ In,  value, float, newer value (single value)
      @ Out, None
    '''
    if options and self._dataParameters['hierarchical']:
      # we retrieve the node in which the specialized 'TimePoint' has been stored
      parent_id = None
      if 'metadata' in options.keys():
        prefix    = options['metadata']['prefix']
        if 'parent_id' in options['metadata'].keys(): parent_id = options['metadata']['parent_id']
      else:
        prefix    = options['prefix']
        if 'parent_id' in options.keys(): parent_id = options['parent_id']
      if parent_id: tsnode = self.retrieveNodeInTreeMode(prefix,parent_id)
      else:                             tsnode = self.retrieveNodeInTreeMode(prefix)
      self._dataContainer = tsnode.get('dataContainer')
      if not self._dataContainer:
        tsnode.add('dataContainer',{'inputs':{},'outputs':{}})
        self._dataContainer = tsnode.get('dataContainer')
      if name in self._dataContainer['inputs'].keys():
        self._dataContainer['inputs'].pop(name)
      if name not in self._dataParameters['inParam']: self._dataParameters['inParam'].append(name)
      self._dataContainer['inputs'][name] = c1darray(values=np.atleast_1d(np.atleast_1d(value)))
      self.addNodeInTreeMode(tsnode,options)
    else:
      if name in self._dataContainer['inputs'].keys():
        #popped = self._dataContainer['inputs'].pop(name)
        self._dataContainer['inputs'][name].append(np.atleast_1d(np.atleast_1d(value)[-1]))
        #self._dataContainer['inputs'][name] = c1darray(values=np.atleast_1d(np.atleast_1d(value)[-1]))                     copy.copy(np.concatenate((np.atleast_1d(np.array(popped)), np.atleast_1d(np.atleast_1d(value)[-1]))))
      else:
        if name not in self._dataParameters['inParam']: self._dataParameters['inParam'].append(name)
        self._dataContainer['inputs'][name] = c1darray(values=np.atleast_1d(np.atleast_1d(value)[-1]))

  def _updateSpecializedMetadata(self,name,value,options=None):
    '''
      This function performs the updating of the values (metadata) into this Data
      @ In,  name, string, parameter name (ex. probability)
      @ In,  value, whatever type, newer value
      @ Out, None
      NB. This method, if the metadata name is already present, replaces it with the new value. No appending here, since the metadata are dishomogenius and a common updating strategy is not feasable.
    '''
    if options and self._dataParameters['hierarchical']:
      # we retrieve the node in which the specialized 'TimePoint' has been stored
      parent_id = None
      if 'metadata' in options.keys():
        prefix    = options['metadata']['prefix']
        if 'parent_id' in options['metadata'].keys(): parent_id = options['metadata']['parent_id']
      else:
        prefix    = options['prefix']
        if 'parent_id' in options.keys(): parent_id = options['parent_id']
      if parent_id: tsnode = self.retrieveNodeInTreeMode(prefix,parent_id)

      self._dataContainer = tsnode.get('dataContainer')
      if not self._dataContainer:
        tsnode.add('dataContainer',{'metadata':{}})
        self._dataContainer = tsnode.get('dataContainer')
      else:
        if 'metadata' not in self._dataContainer.keys(): self._dataContainer['metadata'] ={}
      if name in self._dataContainer['metadata'].keys(): self._dataContainer['metadata'][name].append(np.atleast_1d(value)) # = np.concatenate((self._dataContainer['metadata'][name],np.atleast_1d(value)))
      else                                             : self._dataContainer['metadata'][name] = c1darray(values=np.atleast_1d(value),dtype=type(value))
      self.addNodeInTreeMode(tsnode,options)
    else:
      if name in self._dataContainer['metadata'].keys(): self._dataContainer['metadata'][name].append(np.atleast_1d(value)) # = np.concatenate((self._dataContainer['metadata'][name],np.atleast_1d(value)))
      else                                             : self._dataContainer['metadata'][name] = c1darray(values=np.atleast_1d(value),dtype=type(value))

  def _updateSpecializedOutputValue(self,name,value,options=None):
    '''
      This function performs the updating of the values (output space) into this Data
      @ In,  name, string, parameter name (ex. cladTemperature)
      @ In,  value, float, newer value (single value)
      @ Out, None
    '''
    if options and self._dataParameters['hierarchical']:
      # we retrieve the node in which the specialized 'TimePoint' has been stored
      parent_id = None
      if 'metadata' in options.keys():
        prefix    = options['metadata']['prefix']
        if 'parent_id' in options['metadata'].keys(): parent_id = options['metadata']['parent_id']
      else:
        prefix    = options['prefix']
        if 'parent_id' in options.keys(): parent_id = options['parent_id']
      if parent_id: tsnode = self.retrieveNodeInTreeMode(prefix,parent_id)

      #if 'parent_id' in options.keys(): tsnode = self.retrieveNodeInTreeMode(options['prefix'], options['parent_id'])
      #else:                             tsnode = self.retrieveNodeInTreeMode(options['prefix'])
      # we store the pointer to the container in the self._dataContainer because checkConsistency acts on this
      self._dataContainer = tsnode.get('dataContainer')
      if not self._dataContainer:
        tsnode.add('dataContainer',{'inputs':{},'outputs':{}})
        self._dataContainer = tsnode.get('dataContainer')
      if name in self._dataContainer['outputs'].keys():
        self._dataContainer['outputs'].pop(name)
      if name not in self._dataParameters['outParam']: self._dataParameters['outParam'].append(name)
      self._dataContainer['outputs'][name] = c1darray(values=np.atleast_1d(value)) #np.atleast_1d(np.atleast_1d(value)[-1])
      self.addNodeInTreeMode(tsnode,options)
    else:
      if name in self._dataContainer['outputs'].keys():
        #popped = self._dataContainer['outputs'].pop(name)
        self._dataContainer['outputs'][name].append(np.atleast_1d(value)[-1])   #= copy.copy(np.concatenate((np.array(popped), np.atleast_1d(np.atleast_1d(value)[-1]))))
      else:
        if name not in self._dataParameters['outParam']: self._dataParameters['outParam'].append(name)
        self._dataContainer['outputs'][name] = c1darray(values=np.atleast_1d(np.atleast_1d(value)[-1])) # np.atleast_1d(np.atleast_1d(value)[-1])

  def specializedPrintCSV(self,filenameLocal,options):
    '''
      This function prints a CSV file with the content of this class (Input and Output space)
      @ In,  filenameLocal, string, filename root (for example, 'homo_homini_lupus' -> the final file name is gonna be called 'homo_homini_lupus.csv')
      @ In,  options, dictionary, dictionary of printing options
      @ Out, None (a csv is gonna be printed)
    '''
    inpKeys   = []
    inpValues = []
    outKeys   = []
    outValues = []
    #Print input values
    if self._dataParameters['hierarchical']:
      # retrieve a serialized of datas from the tree
      O_o = self.getHierParam('inout','*',serialize=True)
      for key in O_o.keys():
        inpKeys.append([])
        inpValues.append([])
        outKeys.append([])
        outValues.append([])
        if 'variables' in options.keys():
          for var in options['variables']:
            if var.split('|')[0] == 'input':
              inpKeys[-1].append(var.split('|')[1])
              axa = np.zeros(len(O_o[key]))
              for index in range(len(O_o[key])): axa[index] = O_o[key][index]['inputs'][var.split('|')[1]][0]
              inpValues[-1].append(axa)
            if var.split('|')[0] == 'output':
              outKeys[-1].append(var.split('|')[1])
              axa = np.zeros(len(O_o[key]))
              for index in range(len(O_o[key])): axa[index] = O_o[key][index]['outputs'][var.split('|')[1]][0]
              outValues[-1].append(axa)
            if var.split('|')[0] == 'metadata':
              if var.split('|')[1] in self.metaExclXml:
                if type(O_o[key][index]['metadata'][var.split('|')[1]]) not in self.metatype:
                  raise NotConsistentData(self.printTag+': ' +utils.returnPrintPostTag('ERROR') + '-> metadata '+var.split('|')[1] +' not compatible with CSV output. Its type needs to be one of '+str(np.ndarray))
                inpKeys[-1].append(var.split('|')[1])
                axa = np.zeros(len(O_o[key]))
                for index in range(len(O_o[key])): axa[index] = np.atleast_1d(np.float(O_o[key][index]['metadata'][var.split('|')[1]]))[0]
                inpValues[-1].append(axa)
        else:
          inpKeys[-1] = O_o[key][0]['inputs'].keys()
          for var in inpKeys[-1]:
            axa = np.zeros(len(O_o[key]))
            for index in range(len(O_o[key])): axa[index] = O_o[key][index]['inputs'][var][0]
            inpValues[-1].append(axa)
          outKeys[-1] = O_o[key][0]['outputs'].keys()
          for var in outKeys[-1]:
            axa = np.zeros(len(O_o[key]))
            for index in range(len(O_o[key])): axa[index] = O_o[key][index]['outputs'][var][0]
            outValues[-1].append(axa)
          if len(O_o[key][0]['metadata'].keys()) > 0:
            #write metadata as well_known_implementations
            for metaname,value in O_o[key][0]['metadata'].items():
              if metaname in self.metaExclXml:
                if type(value) not in self.metatype:
                  raise NotConsistentData(self.printTag+': ' +utils.returnPrintPostTag('ERROR') + '-> metadata '+metaname+' not compatible with CSV output. Its type needs to be one of '+str(np.ndarray))
                inpKeys[-1].append(metaname)
                axa = np.zeros(len(O_o[key]))
                for index in range(len(O_o[key])): axa[index] = np.atleast_1d(np.float(O_o[key][index]['metadata'][metaname]))[0]
                inpValues[-1].append(axa)
      if len(inpKeys[-1]) > 0 or len(outKeys[-1]) > 0: myFile = open(filenameLocal + '.csv', 'w')
      else: return
      O_o_keys = list(O_o.keys())
      for index in range(len(O_o.keys())):
        myFile.write('Ending branch,'+O_o_keys[index]+'\n')
        myFile.write('branch #')
        for item in inpKeys[index]:
          myFile.write(',' + item)
        for item in outKeys[index]:
          myFile.write(',' + item)
        myFile.write('\n')
        try   : sizeLoop = outValues[index][0].size
        except: sizeLoop = inpValues[index][0].size
        for j in range(sizeLoop):
          myFile.write(str(j+1))
          for i in range(len(inpKeys[index])):
            myFile.write(',' + str(inpValues[index][i][j]))
          for i in range(len(outKeys[index])):
            myFile.write(',' + str(outValues[index][i][j]))
          myFile.write('\n')
      myFile.close()
    else:
      #If not hierarchical

      #For timepointset it will create an XML file and one CSV file.
      #The CSV file will have a header with the input names and output
      #names, and multiple lines of data with the input and output
      #numeric values, one line for each input.
      if 'variables' in options.keys():
        for var in options['variables']:
          if var.split('|')[0] == 'input':
            inpKeys.append(var.split('|')[1])
            inpValues.append(self._dataContainer['inputs'][var.split('|')[1]])
          if var.split('|')[0] == 'output':
            outKeys.append(var.split('|')[1])
            outValues.append(self._dataContainer['outputs'][var.split('|')[1]])
          if var.split('|')[0] == 'metadata':
            inpKeys.append(var.split('|')[1])
            inpValues.append(self._dataContainer['metadata'][var.split('|')[1]])
          if var.split('|')[0] == 'metadata':
            if var.split('|')[1] in self.metaExclXml:
              if type(self._dataContainer['metadata'][var.split('|')[1]]) not in self.metatype:
                raise NotConsistentData(self.printTag+': ' +utils.returnPrintPostTag('ERROR') + '-> metadata '+var.split('|')[1]+' not compatible with CSV output. Its type needs to be one of '+str(self.metatype))
              inpKeys.append(var.split('|')[1])
              if type(value) != np.ndarray: inpValues.append(np.atleast_1d(np.float(self._dataContainer['metadata'][var.split('|')[1]])))
              else: inpValues.append(np.atleast_1d(self._dataContainer['metadata'][var.split('|')[1]]))
            else: print(self.printTag+': ' +utils.returnPrintPostTag('Warning') + '-> metadata '+var.split('|')[1]+' not compatible with CSV output.It is going to be outputted into Xml out')
      else:
        inpKeys   = self._dataContainer['inputs'].keys()
        inpValues = self._dataContainer['inputs'].values()
        outKeys   = self._dataContainer['outputs'].keys()
        outValues = self._dataContainer['outputs'].values()
        if len(self._dataContainer['metadata'].keys()) > 0:
          #write metadata as well_known_implementations
          for key,value in self._dataContainer['metadata'].items():
            if key in self.metaExclXml:
              if type(value) not in self.metatype:
                raise NotConsistentData(self.printTag+': ' +utils.returnPrintPostTag('ERROR') + '-> metadata '+key+' not compatible with CSV output. Its type needs to be one of '+str(self.metatype))
              inpKeys.append(key)
              if type(value) != np.ndarray: inpValues.append(np.atleast_1d(np.float(value)))
              else: inpValues.append(np.atleast_1d(value))
      if len(inpKeys) > 0 or len(outKeys) > 0: myFile = open(filenameLocal + '.csv', 'w')
      else: return

      #Print header
      myFile.write(','.join([str(item) for item in itertools.chain(inpKeys,outKeys)]))
      myFile.write('\n')
      #Print values
      for j in range(len(next(iter(itertools.chain(inpValues,outValues))))):
        myFile.write(','.join([str(item[j]) for item in itertools.chain(inpValues,outValues)]))
        myFile.write('\n')
      myFile.close()
      self._createXMLFile(filenameLocal,'timepointset',inpKeys,outKeys)

  def _specializedLoadXML_CSV(self, filenameRoot, options):
    #For timepointset it will create an XML file and one CSV file.
    #The CSV file will have a header with the input names and output
    #names, and multiple lines of data with the input and output
    #numeric values, one line for each input.
    filenameLocal = os.path.join(filenameRoot,self.name)
    xmlData = self._loadXMLFile(filenameLocal)
    assert(xmlData["fileType"] == "timepointset")
    if "metadata" in xmlData:
      self._dataContainer['metadata'] = xmlData["metadata"]
    mainCSV = os.path.join(filenameRoot,xmlData["filenameCSV"])
    myFile = open(mainCSV,"rU")
    header = myFile.readline().rstrip()
    inoutKeys = header.split(",")
    inoutValues = [[] for a in range(len(inoutKeys))]
    #print(inoutKeys)
    for line in myFile.readlines():
      line_list = line.rstrip().split(",")
      #print(line_list)
      for i in range(len(inoutKeys)):
        inoutValues[i].append(utils.partialEval(line_list[i]))
    self._dataContainer['inputs'] = {}
    self._dataContainer['outputs'] = {}
    inoutDict = {}
    for key,value in zip(inoutKeys,inoutValues):
      inoutDict[key] = value
    for key in xmlData["inpKeys"]:
      self._dataContainer["inputs"][key] = np.array(inoutDict[key])
    for key in xmlData["outKeys"]:
      self._dataContainer["outputs"][key] = np.array(inoutDict[key])
    #print(inoutKeys,inoutValues)


  def __extractValueLocal__(self,myType,inOutType,varTyp,varName,varID=None,stepID=None,nodeid='root'):
    '''override of the method in the base class Datas'''
    if stepID!=None: raise Exception(self.printTag+': ' +utils.returnPrintPostTag('ERROR') + '-> seeking to extract a history slice over an TimePointSet type of data is not possible. Data name: '+self.name+' variable: '+varName)
    if varTyp!='numpy.ndarray':
      if varID!=None:
        if self._dataParameters['hierarchical']: exec('extractedValue ='+varTyp +'(self.getHierParam(inOutType,nodeid,varName,serialize=False)[nodeid])')
        else: exec('extractedValue ='+varTyp +'(self.getParam(inOutType,varName)[varID])')
        return extractedValue
      #if varID!=None: exec ('return varTyp(self.getParam('+inOutType+','+varName+')[varID])')
      else: raise Exception(self.printTag+': ' +utils.returnPrintPostTag('ERROR') + '-> trying to extract a scalar value from a time point set without an index')
    else:
      if self._dataParameters['hierarchical']:
        paramss = self.getHierParam(inOutType,nodeid,varName,serialize=True)
        extractedValue = np.zeros(len(paramss[nodeid]))
        for index in range(len(paramss[nodeid])): extractedValue[index] = paramss[nodeid][index]
        return extractedValue
      else: return self.getParam(inOutType,varName)

class History(Data):
  '''
  History is an object that stores a set of inputs and associated history for output parameters.
  '''
  def acceptHierarchical(self):
    ''' Overwritten from baseclass'''
    return False

  def addSpecializedReadingSettings(self):
    '''
      This function adds in the _dataParameters dict the options needed for reading and constructing this class
    '''
    self._dataParameters['type'] = self.type # store the type into the _dataParameters dictionary
    try: sourceType = self._toLoadFromList[-1].type
    except AttributeError: sourceType = None
    if('HDF5' == sourceType):
      if(not self._dataParameters['history']): raise IOError(self.printTag+': ' +utils.returnPrintPostTag('ERROR') + '-> In order to create a History data, history name must be provided')
      self._dataParameters['filter'] = 'whole'

  def checkConsistency(self):
    '''
      Here we perform the consistency check for the structured data History
      @ In, None
      @ Out, None
    '''
    for key in self._dataContainer['inputs'].keys():
      if (self._dataContainer['inputs'][key].size) != 1:
        raise NotConsistentData(self.printTag+': ' +utils.returnPrintPostTag('ERROR') + '-> The input parameter value, for key ' + key + ' has not a consistent shape for History ' + self.name + '!! It should be a single value.' + '.Actual size is ' + str(len(self._dataContainer['inputs'][key])))
    for key in self._dataContainer['outputs'].keys():
      if (self._dataContainer['outputs'][key].ndim) != 1:
        raise NotConsistentData(self.printTag+': ' +utils.returnPrintPostTag('ERROR') + '-> The output parameter value, for key ' + key + ' has not a consistent shape for History ' + self.name + '!! It should be an 1D array.' + '.Actual dimension is ' + str(self._dataContainer['outputs'][key].ndim))

  def _updateSpecializedInputValue(self,name,value,options=None):
    '''
      This function performs the updating of the values (input space) into this Data
      @ In,  name, string, parameter name (ex. cladTemperature)
      @ In,  value, float, newer value (1-D array)
      @ Out, None
    '''
    if name in self._dataContainer['inputs'].keys():
      self._dataContainer['inputs'].pop(name)
    if name not in self._dataParameters['inParam']: self._dataParameters['inParam'].append(name)
    self._dataContainer['inputs'][name] = c1darray(values=np.atleast_1d(value))

  def _updateSpecializedMetadata(self,name,value,options=None):
    '''
      This function performs the updating of the values (metadata) into this Data
      @ In,  name, string, parameter name (ex. probability)
      @ In,  value, whatever type, newer value
      @ Out, None
      NB. This method, if the metadata name is already present, replaces it with the new value. No appending here, since the metadata are dishomogenius and a common updating strategy is not feasable.
    '''
    self._dataContainer['metadata'][name] = copy.copy(value)

  def _updateSpecializedOutputValue(self,name,value,options=None):
    '''
      This function performs the updating of the values (output space) into this Data
      @ In,  name, string, parameter name (ex. cladTemperature)
      @ In,  value, float, newer value (1-D array)
      @ Out, None
    '''
    if name in self._dataContainer['outputs'].keys():
      self._dataContainer['outputs'].pop(name)
    if name not in self._dataParameters['outParam']: self._dataParameters['outParam'].append(name)
    self._dataContainer['outputs'][name] = c1darray(values=np.atleast_1d(value))

  def specializedPrintCSV(self,filenameLocal,options):
    '''
      This function prints a CSV file with the content of this class (Input and Output space)
      @ In,  filenameLocal, string, filename root (for example, 'homo_homini_lupus' -> the final file name is gonna be called 'homo_homini_lupus.csv')
      @ In,  options, dictionary, dictionary of printing options
      @ Out, None (a csv is gonna be printed)
    '''
    #For history, create an XML file and two CSV files.  The
    #first CSV file has a header with the input names, and a column
    #for the filename.  The second CSV file is named the same as the
    #filename, and has the output names for a header, a column for
    #time, and the rest of the file is data for different times.
    inpKeys   = []
    inpValues = []
    outKeys   = []
    outValues = []
    #Print input values
    if 'variables' in options.keys():
      for var in options['variables']:
        if var.split('|')[0] == 'input':
          inpKeys.append(var.split('|')[1])
          inpValues.append(self._dataContainer['inputs'][var.split('|')[1]])
        if var.split('|')[0] == 'output':
          outKeys.append(var.split('|')[1])
          outValues.append(self._dataContainer['outputs'][var.split('|')[1]])
        if var.split('|')[0] == 'metadata':
          if var.split('|')[1] in self.metaExclXml:
            if type(self._dataContainer['metadata'][var.split('|')[1]]) not in self.metatype:
              raise NotConsistentData(self.printTag+': ' +utils.returnPrintPostTag('ERROR') + '-> metadata '+var.split('|')[1]+' not compatible with CSV output. Its type needs to be one of '+str(self.metatype))
            inpKeys.append(var.split('|')[1])
            inpValues.append(np.atleast_1d(np.float(self._dataContainer['metadata'][var.split('|')[1]])))
          else: print(self.printTag+': ' +utils.returnPrintPostTag('Warning') + '-> metadata '+var.split('|')[1]+' not compatible with CSV output.It is going to be outputted into Xml out')
    else:
      inpKeys   = self._dataContainer['inputs'].keys()
      inpValues = self._dataContainer['inputs'].values()
      outKeys   = self._dataContainer['outputs'].keys()
      outValues = self._dataContainer['outputs'].values()
      if len(self._dataContainer['metadata'].keys()) > 0:
        #write metadata as well_known_implementations
        for key,value in self._dataContainer['metadata'].items():
          if key in self.metaExclXml:
            if type(value) not in self.metatype:
              raise NotConsistentData(self.printTag+': ' +utils.returnPrintPostTag('ERROR') + '-> metadata '+key+' not compatible with CSV output. Its type needs to be one of '+str(self.metatype))
            inpKeys.append(key)
            inpValues.append(np.atleast_1d(np.float(value)))

    if len(inpKeys) > 0 or len(outKeys) > 0: myFile = open(filenameLocal + '.csv', 'w')
    else: return

    #Create Input file
    #Print header
    myFile.write(','.join([item for item in  itertools.chain(inpKeys,['filename'])]))
    myFile.write('\n')
    #Print data
    myFile.write(','.join([str(item[0]) for item in itertools.chain(inpValues,[[filenameLocal + '_0' + '.csv']])]))
    myFile.write('\n')
    myFile.close()
    #Create Output file
    myDataFile = open(filenameLocal + '_0' + '.csv', 'w')
    #Print headers
    #Print time + output values
    myDataFile.write(','.join([item for item in outKeys]))
    myDataFile.write('\n')
    #Print data
    for j in range(next(iter(outValues)).size):
      myDataFile.write(','.join([str(item[j]) for item in outValues]))
      myDataFile.write('\n')
    myDataFile.close()
    self._createXMLFile(filenameLocal,'history',inpKeys,outKeys)

  def _specializedLoadXML_CSV(self, filenameRoot, options):
    #For history, create an XML file and two CSV files.  The
    #first CSV file has a header with the input names, and a column
    #for the filename.  The second CSV file is named the same as the
    #filename, and has the output names for a header, a column for
    #time, and the rest of the file is data for different times.

    filenameLocal = os.path.join(filenameRoot,self.name)
    xmlData = self._loadXMLFile(filenameLocal)
    #print(xmlData)
    assert(xmlData["fileType"] == "history")
    if "metadata" in xmlData:
      self._dataContainer['metadata'] = xmlData["metadata"]
    mainCSV = os.path.join(filenameRoot,xmlData["filenameCSV"])
    myFile = open(mainCSV,"rU")
    header = myFile.readline().rstrip()
    firstLine = myFile.readline().rstrip()
    myFile.close()
    inpKeys = header.split(",")[:-1]
    subCSVFilename = os.path.join(filenameRoot,firstLine.split(",")[-1])
    inpValues = [utils.partialEval(a) for a in firstLine.split(",")[:-1]]
    #print(inpKeys,subCSVFilename,inpValues)
    myDataFile = open(subCSVFilename, "rU")
    header = myDataFile.readline().rstrip()
    outKeys = header.split(",")
    outValues = [[] for a in range(len(outKeys))]
    #print(outKeys)
    for line in myDataFile.readlines():
      line_list = line.rstrip().split(",")
      for i in range(len(outKeys)):
        outValues[i].append(utils.partialEval(line_list[i]))
    #print(outValues)
    self._dataContainer['inputs'] = {}
    self._dataContainer['outputs'] = {}
    for key,value in zip(inpKeys,inpValues):
      self._dataContainer['inputs'][key] = [value]*len(outValues[0])
    for key,value in zip(outKeys,outValues):
      self._dataContainer['outputs'][key] = np.array(value)
    #print(self._dataContainer['inputs'],self._dataContainer['outputs'])


  def __extractValueLocal__(self,myType,inOutType,varTyp,varName,varID=None,stepID=None,nodeid='root'):
    '''override of the method in the base class Datas'''
    if varID!=None: raise Exception(self.printTag+': ' +utils.returnPrintPostTag('ERROR') + '->seeking to extract a slice over number of parameters an History type of data is not possible. Data name: '+self.name+' variable: '+varName)
    if varTyp!='numpy.ndarray':
      if varName in self._dataParameters['inParam']: exec ('return varTyp(self.getParam('+inOutType+','+varName+')[0])')
      else:
        if stepID!=None and type(stepID)!=tuple: exec ('return self.getParam('+inOutType+','+varName+')['+str(stepID)+']')
        else: raise Exception(self.printTag+': ' +utils.returnPrintPostTag('ERROR') + '->To extract a scalar from an history a step id is needed. Variable: '+varName+', Data: '+self.name)
    else:
      if stepID==None : return self.getParam(inOutType,varName)
      elif stepID!=None and type(stepID)==tuple: return self.getParam(inOutType,varName)[stepID[0]:stepID[1]]
      else: raise Exception(self.printTag+': ' +utils.returnPrintPostTag('ERROR') + '->trying to extract variable '+varName+' from '+self.name+' the id coordinate seems to be incoherent: stepID='+str(stepID))


class Histories(Data):
  '''
  Histories is an object that stores multiple sets of inputs and associated history for output parameters.
  '''
  def acceptHierarchical(self):
    '''
      Overwritten from base class
    '''
    return True

  def addSpecializedReadingSettings(self):
    '''
      This function adds in the _dataParameters dict the options needed for reading and constructing this class
      @ In,  None
      @ Out, None
    '''
    if self._dataParameters['hierarchical']: self._dataParameters['type'] = 'History'
    else: self._dataParameters['type'] = self.type # store the type into the _dataParameters dictionary
    try: sourceType = self._toLoadFromList[-1].type
    except AttributeError: sourceType = None
    if('HDF5' == sourceType):
      self._dataParameters['filter'   ] = 'whole'

  def checkConsistency(self):
    '''
      Here we perform the consistency check for the structured data Histories
      @ In,  None
      @ Out, None
    '''
    try: sourceType = self._toLoadFromList[-1].type
    except AttributeError: sourceType = None
    lenMustHave = 0
    for sourceLoad in self._toLoadFromList:
      if not type(sourceLoad) == type(""):
        if('HDF5' == sourceLoad.type):  lenMustHave = lenMustHave + len(sourceLoad.getEndingGroupNames())
      else: lenMustHave += 1

    if self._dataParameters['hierarchical']:
      for key in self._dataContainer['inputs'].keys():
        if (self._dataContainer['inputs'][key].size) != 1:
          raise NotConsistentData(self.printTag+': ' +utils.returnPrintPostTag('ERROR') + '-> The input parameter value, for key ' + key + ' has not a consistent shape for History in Histories ' + self.name + '!! It should be a single value since we are in hierarchical mode.' + '.Actual size is ' + str(len(self._dataContainer['inputs'][key])))
      for key in self._dataContainer['outputs'].keys():
        if (self._dataContainer['outputs'][key].ndim) != 1:
          raise NotConsistentData(self.printTag+': ' +utils.returnPrintPostTag('ERROR') + '-> The output parameter value, for key ' + key + ' has not a consistent shape for History in Histories ' + self.name + '!! It should be an 1D array since we are in hierarchical mode.' + '.Actual dimension is ' + str(self._dataContainer['outputs'][key].ndim))
    else:
      if('HDF5' == sourceType):
        #eg = self._toLoadFromList[-1].getEndingGroupNames()
        if(lenMustHave != len(self._dataContainer['inputs'].keys())):
          raise NotConsistentData(self.printTag+': ' +utils.returnPrintPostTag('ERROR') + '-> Number of Histories contained in Histories data ' + self.name + ' != number of loading sources!!! ' + str(lenMustHave) + ' !=' + str(len(self._dataContainer['inputs'].keys())))
      else:
        if(len(self._toLoadFromList) != len(self._dataContainer['inputs'].keys())):
          raise NotConsistentData(self.printTag+': ' +utils.returnPrintPostTag('ERROR') + '-> Number of Histories contained in Histories data ' + self.name + ' != number of loading sources!!! ' + str(len(self._toLoadFromList)) + ' !=' + str(len(self._dataContainer['inputs'].keys())))
      for key in self._dataContainer['inputs'].keys():
        for key2 in self._dataContainer['inputs'][key].keys():
          if (self._dataContainer['inputs'][key][key2].size) != 1:
            raise NotConsistentData(self.printTag+': ' +utils.returnPrintPostTag('ERROR') + '-> The input parameter value, for key ' + key2 + ' has not a consistent shape for History ' + key + ' contained in Histories ' +self.name+ '!! It should be a single value.' + '.Actual size is ' + str(len(self._dataContainer['inputs'][key][key2])))
      for key in self._dataContainer['outputs'].keys():
        for key2 in self._dataContainer['outputs'][key].keys():
          if (self._dataContainer['outputs'][key][key2].ndim) != 1:
            raise NotConsistentData(self.printTag+': ' +utils.returnPrintPostTag('ERROR') + '-> The output parameter value, for key ' + key2 + ' has not a consistent shape for History ' + key + ' contained in Histories ' +self.name+ '!! It should be an 1D array.' + '.Actual dimension is ' + str(self._dataContainer['outputs'][key][key2].ndim))

  def _updateSpecializedInputValue(self,name,value,options=None):
    '''
      This function performs the updating of the values (input space) into this Data
      @ In,  name, either 1) list (size = 2), name[0] == history number(ex. 1 or 2 etc) - name[1], parameter name (ex. cladTemperature)
                       or 2) string, parameter name (ex. cladTemperature) -> in this second case,the parameter is added in the last history (if not present),
                                                                             otherwise a new history is created and the new value is inserted in it
      @ In, value, newer value
      @ Out, None
    '''
    if (not isinstance(value,(float,int,bool,np.ndarray))):
      raise NotConsistentData(self.printTag+': ' +utils.returnPrintPostTag('ERROR') + '-> Histories Data accepts only a numpy array (dim 1) or a single value for method <_updateSpecializedInputValue>. Got type ' + str(type(value)))
    if isinstance(value,np.ndarray):
      if value.size != 1: raise NotConsistentData(self.printTag+': ' +utils.returnPrintPostTag('ERROR') + '-> Histories Data accepts only a numpy array of dim 1 or a single value for method <_updateSpecializedInputValue>. Size is ' + str(value.size))

    if options and self._dataParameters['hierarchical']:
      # we retrieve the node in which the specialized 'History' has been stored
      parent_id = None
      if type(name) == list:
        namep = name[1]
        if type(name[0]) == str: nodeid = name[0]
        else:
          if 'metadata' in options.keys():
            nodeid = options['metadata']['prefix']
            if 'parent_id' in options['metadata'].keys(): parent_id = options['metadata']['parent_id']
          else:
            nodeid = options['prefix']
            if 'parent_id' in options.keys(): parent_id = options['parent_id']
      else:
        if 'metadata' in options.keys():
          nodeid = options['metadata']['prefix']
          if 'parent_id' in options['metadata'].keys(): parent_id = options['metadata']['parent_id']
        else:
          nodeid = options['prefix']
          if 'parent_id' in options.keys(): parent_id = options['parent_id']
        namep = name
      if parent_id: tsnode = self.retrieveNodeInTreeMode(nodeid, parent_id)
      else:         tsnode = self.retrieveNodeInTreeMode(nodeid)
      self._dataContainer = tsnode.get('dataContainer')
      if not self._dataContainer:
        tsnode.add('dataContainer',{'inputs':{},'outputs':{}})
        self._dataContainer = tsnode.get('dataContainer')
      if namep in self._dataContainer['inputs'].keys():
        self._dataContainer['inputs'].pop(name)
      if namep not in self._dataParameters['inParam']: self._dataParameters['inParam'].append(namep)
      self._dataContainer['inputs'][namep] = c1darray(values=np.atleast_1d(value)) # np.atleast_1d(np.array(value))
      self.addNodeInTreeMode(tsnode,options)
    else:
      if type(name) == list:
        # there are info regarding the history number
        if name[0] in self._dataContainer['inputs'].keys():
          gethistory = self._dataContainer['inputs'].pop(name[0])
          popped = gethistory[name[1]]
          if name[1] in popped.keys():
            gethistory[name[1]] = c1darray(values=np.atleast_1d(np.array(value,dtype=float))) #np.atleast_1d(np.array(value))
            self._dataContainer['inputs'][name[0]] = gethistory
        else:
          self._dataContainer['inputs'][name[0]] = {name[1]:c1darray(values=np.atleast_1d(np.array(value,dtype=float)))}
      else:
        # no info regarding the history number => use internal counter
        if len(self._dataContainer['inputs'].keys()) == 0: self._dataContainer['inputs'][1] = {name:c1darray(values=np.atleast_1d(np.array(value,dtype=float)))}
        else:
          hisn = max(self._dataContainer['inputs'].keys())
          if name in list(self._dataContainer['inputs'].values())[-1]:
            hisn += 1
            self._dataContainer['inputs'][hisn] = {}
          self._dataContainer['inputs'][hisn][name] = c1darray(values=np.atleast_1d(np.array(value,dtype=float))) # np.atleast_1d(np.array(value))

  def _updateSpecializedMetadata(self,name,value,options=None):
    '''
      This function performs the updating of the values (metadata) into this Data
      @ In,  name, string, parameter name (ex. probability)
      @ In,  value, whatever type, newer value
      @ Out, None
      NB. This method, if the metadata name is already present, replaces it with the new value. No appending here, since the metadata are dishomogenius and a common updating strategy is not feasable.
    '''
    if options and self._dataParameters['hierarchical']:
      # we retrieve the node in which the specialized 'TimePoint' has been stored
      parent_id = None
      if type(name) == list:
        namep = name[1]
        if type(name[0]) == str: nodeid = name[0]
        else:
          if 'metadata' in options.keys():
            nodeid = options['metadata']['prefix']
            if 'parent_id' in options['metadata'].keys(): parent_id = options['metadata']['parent_id']
          else:
            nodeid = options['prefix']
            if 'parent_id' in options.keys(): parent_id = options['parent_id']
      else:
        if 'metadata' in options.keys():
          nodeid = options['metadata']['prefix']
          if 'parent_id' in options['metadata'].keys(): parent_id = options['metadata']['parent_id']
        else:
          nodeid = options['prefix']
          if 'parent_id' in options.keys(): parent_id = options['parent_id']
        namep = name
      if parent_id: tsnode = self.retrieveNodeInTreeMode(nodeid, parent_id)
      #if 'parent_id' in options.keys(): tsnode = self.retrieveNodeInTreeMode(options['prefix'], options['parent_id'])
      #else:                             tsnode = self.retrieveNodeInTreeMode(options['prefix'])
      self._dataContainer = tsnode.get('dataContainer')
      if not self._dataContainer:
        tsnode.add('dataContainer',{'metadata':{}})
        self._dataContainer = tsnode.get('dataContainer')
      else:
        if 'metadata' not in self._dataContainer.keys(): self._dataContainer['metadata'] ={}
      if name in self._dataContainer['metadata'].keys(): self._dataContainer['metadata'][name].append(np.atleast_1d(np.array(value))) #= copy.copy(np.concatenate((self._dataContainer['metadata'][name],np.atleast_1d(value))))
      else                                             : self._dataContainer['metadata'][name] = copy.copy(c1darray(values=np.atleast_1d(np.array(value)),dtype=type(value)))
      self.addNodeInTreeMode(tsnode,options)
    else:
      if name in self._dataContainer['metadata'].keys():
        self._dataContainer['metadata'][name].append(np.atleast_1d(value)) # = copy.copy(np.concatenate((self._dataContainer['metadata'][name],np.atleast_1d(value))))
      else                                             : self._dataContainer['metadata'][name] = copy.copy(c1darray(values=np.atleast_1d(np.array(value)),dtype=type(value)))

  def _updateSpecializedOutputValue(self,name,value,options=None):
    '''
      This function performs the updating of the values (output space) into this Data
      @ In,  name, either 1) list (size = 2), name[0] == history number(ex. 1 or 2 etc) - name[1], parameter name (ex. cladTemperature)
                       or 2) string, parameter name (ex. cladTemperature) -> in this second case,the parameter is added in the last history (if not present),
                                                                             otherwise a new history is created and the new value is inserted in it
      @ Out, None
    '''
    if not isinstance(value,np.ndarray):
        raise NotConsistentData(self.printTag+': ' +utils.returnPrintPostTag('ERROR') + '-> Histories Data accepts only numpy array as type for method <_updateSpecializedOutputValue>. Got ' + str(type(value)))

    if options and self._dataParameters['hierarchical']:
      parent_id = None
      if type(name) == list:
        namep = name[1]
        if type(name[0]) == str: nodeid = name[0]
        else:
          if 'metadata' in options.keys():
            nodeid = options['metadata']['prefix']
            if 'parent_id' in options['metadata'].keys(): parent_id = options['metadata']['parent_id']
          else:
            nodeid = options['prefix']
            if 'parent_id' in options.keys(): parent_id = options['parent_id']
      else:
        if 'metadata' in options.keys():
          nodeid = options['metadata']['prefix']
          if 'parent_id' in options['metadata'].keys(): parent_id = options['metadata']['parent_id']
        else:
          nodeid = options['prefix']
          if 'parent_id' in options.keys(): parent_id = options['parent_id']
        namep = name
      if parent_id: tsnode = self.retrieveNodeInTreeMode(nodeid, parent_id)

      # we store the pointer to the container in the self._dataContainer because checkConsistency acts on this
      self._dataContainer = tsnode.get('dataContainer')
      if not self._dataContainer:
        tsnode.add('dataContainer',{'inputs':{},'outputs':{}})
        self._dataContainer = tsnode.get('dataContainer')
      if namep in self._dataContainer['outputs'].keys(): self._dataContainer['outputs'].pop(namep)
      if namep not in self._dataParameters['inParam']: self._dataParameters['outParam'].append(namep)
      self._dataContainer['outputs'][namep] = c1darray(values=np.atleast_1d(np.array(value,dtype=float))) #np.atleast_1d(np.array(value))
      self.addNodeInTreeMode(tsnode,options)
    else:
      if type(name) == list:
        # there are info regarding the history number
        if name[0] in self._dataContainer['outputs'].keys():
          gethistory = self._dataContainer['outputs'].pop(name[0])
          popped = gethistory[name[1]]
          if name[1] in popped.keys():
            gethistory[name[1]] = np.atleast_1d(np.array(value))
            self._dataContainer['outputs'][name[0]] =gethistory
        else:
          self._dataContainer['outputs'][name[0]] = {name[1]:c1darray(values=np.atleast_1d(np.array(value,dtype=float)))} #np.atleast_1d(np.array(value))}
      else:
        # no info regarding the history number => use internal counter
        if len(self._dataContainer['outputs'].keys()) == 0: self._dataContainer['outputs'][1] = {name:c1darray(values=np.atleast_1d(np.array(value,dtype=float)))} #np.atleast_1d(np.array(value))}
        else:
          hisn = max(self._dataContainer['outputs'].keys())
          if name in list(self._dataContainer['outputs'].values())[-1]:
            hisn += 1
            self._dataContainer['outputs'][hisn] = {}
          self._dataContainer['outputs'][hisn][name] = copy.copy(c1darray(values=np.atleast_1d(np.array(value,dtype=float)))) #np.atleast_1d(np.array(value)))

  def specializedPrintCSV(self,filenameLocal,options):
    '''
      This function prints a CSV file with the content of this class (Input and Output space)
      @ In,  filenameLocal, string, filename root (for example, 'homo_homini_lupus' -> the final file name is gonna be called 'homo_homini_lupus.csv')
      @ In,  options, dictionary, dictionary of printing options
      @ Out, None (a csv is gonna be printed)
    '''

    if self._dataParameters['hierarchical']:
      outKeys   = []
      inpKeys   = []
      inpValues = []
      outValues = []
      # retrieve a serialized of datas from the tree
      O_o = self.getHierParam('inout','*',serialize=True)
      for key in O_o.keys():
        inpKeys.append([])
        inpValues.append([])
        outKeys.append([])
        outValues.append([])
        if 'variables' in options.keys():
          for var in options['variables']:
            if var.split('|')[0] == 'input':
              inpKeys[-1].append(var.split('|')[1])
              axa = np.zeros(len(O_o[key]))
              for index in range(len(O_o[key])):
                axa[index] = O_o[key][index]['inputs'][var.split('|')[1]][0]
              inpValues[-1].append(axa)
            if var.split('|')[0] == 'output':
              outKeys[-1].append(var.split('|')[1])
              axa = O_o[key][0]['outputs'][var.split('|')[1]]
              for index in range(len(O_o[key])-1): axa = np.concatenate((axa,O_o[key][index+1]['outputs'][var.split('|')[1]]))
              outValues[-1].append(axa)
        else:
          inpKeys[-1] = O_o[key][0]['inputs'].keys()
          outKeys[-1] = O_o[key][0]['outputs'].keys()
          for var in O_o[key][0]['inputs'].keys():
            axa = np.zeros(len(O_o[key]))
            for index in range(len(O_o[key])): axa[index] = O_o[key][index]['inputs'][var][0]
            inpValues[-1].append(axa)
          for var in O_o[key][0]['outputs'].keys():
            axa = O_o[key][0]['outputs'][var]
            for index in range(len(O_o[key])-1):
              axa = np.concatenate((axa,O_o[key][index+1]['outputs'][var]))
            outValues[-1].append(axa)

        if len(inpKeys) > 0 or len(outKeys) > 0: myFile = open(filenameLocal + '_' + key + '.csv', 'w')
        else: return
        myFile.write('Ending branch,'+key+'\n')
        myFile.write('branch #')
        for item in inpKeys[-1]:
          myFile.write(',' + item)
        myFile.write('\n')
        # write the input paramters' values for each branch
        for i in range(inpValues[-1][0].size):
          myFile.write(str(i+1))
          for index in range(len(inpValues[-1])):
            myFile.write(',' + str(inpValues[-1][index][i]))
          myFile.write('\n')
        # write out keys
        myFile.write('\n')
        myFile.write('TimeStep #')
        for item in outKeys[-1]:
          myFile.write(',' + item)
        myFile.write('\n')
        for i in range(outValues[-1][0].size):
          myFile.write(str(i+1))
          for index in range(len(outValues[-1])):
            myFile.write(',' + str(outValues[-1][index][i]))
          myFile.write('\n')
        myFile.close()
    else:
      #if not hierarchical
      #For histories, create an XML file, and multiple CSV
      #files.  The first CSV file has a header with the input names,
      #and a column for the filenames.  There is one CSV file for each
      #data line in the first CSV and they are named with the
      #filename.  They have the output names for a header, a column
      #for time, and the rest of the file is data for different times.
      #print("inputs",self._dataContainer['inputs'],"outputs",self._dataContainer['outputs'])
      inpValues = list(self._dataContainer['inputs'].values())
      outKeys   = self._dataContainer['outputs'].keys()
      outValues = list(self._dataContainer['outputs'].values())
      #Create Input file
      myFile = open(filenameLocal + '.csv','w')
      for n in range(len(outKeys)):
        inpKeys_h   = []
        inpValues_h = []
        outKeys_h   = []
        outValues_h = []
        if 'variables' in options.keys():
          for var in options['variables']:
            if var.split('|')[0] == 'input':
              inpKeys_h.append(var.split('|')[1])
              inpValues_h.append(inpValues[n][var.split('|')[1]])
            if var.split('|')[0] == 'output':
              outKeys_h.append(var.split('|')[1])
              outValues_h.append(outValues[n][var.split('|')[1]])
        else:
          inpKeys_h   = list(inpValues[n].keys())
          inpValues_h = list(inpValues[n].values())
          outKeys_h   = list(outValues[n].keys())
          outValues_h = list(outValues[n].values())

        dataFilename = filenameLocal + '_'+ str(n) + '.csv'
        if len(inpKeys_h) > 0 or len(outKeys_h) > 0: myDataFile = open(dataFilename, 'w')
        else: return #XXX should this just skip this iteration?
        #Write header for main file
        if n == 0:
          myFile.write(','.join([item for item in
                                  itertools.chain(inpKeys_h,['filename'])]))
          myFile.write('\n')
          self._createXMLFile(filenameLocal,'histories',inpKeys_h,outKeys_h)
        myFile.write(','.join([str(item[0]) for item in
                                itertools.chain(inpValues_h,[[dataFilename]])]))
        myFile.write('\n')
        #Data file
        #Print time + output values
        myDataFile.write(','.join([item for item in outKeys_h]))
        if len(outKeys_h) > 0:
          myDataFile.write('\n')
          for j in range(outValues_h[0].size):
            myDataFile.write(','.join([str(item[j]) for item in
                                    outValues_h]))
            myDataFile.write('\n')
        myDataFile.close()
      myFile.close()

  def _specializedLoadXML_CSV(self, filenameRoot, options):
    #For histories, create an XML file, and multiple CSV
    #files.  The first CSV file has a header with the input names,
    #and a column for the filenames.  There is one CSV file for each
    #data line in the first CSV and they are named with the
    #filename.  They have the output names for a header, a column
    #for time, and the rest of the file is data for different times.
    filenameLocal = os.path.join(filenameRoot,self.name)
    xmlData = self._loadXMLFile(filenameLocal)
    assert(xmlData["fileType"] == "histories")
    if "metadata" in xmlData:
      self._dataContainer['metadata'] = xmlData["metadata"]
    mainCSV = os.path.join(filenameRoot,xmlData["filenameCSV"])
    myFile = open(mainCSV,"rU")
    header = myFile.readline().rstrip()
    inpKeys = header.split(",")[:-1]
    inpValues = []
    outKeys = []
    outValues = []
    for mainLine in myFile.readlines():
      mainLineList = mainLine.rstrip().split(",")
      inpValues_h = [utils.partialEval(a) for a in mainLineList[:-1]]
      inpValues.append(inpValues_h)
      dataFilename = mainLineList[-1]
      #print(inpValues_h,dataFilename)
      subCSVFilename = os.path.join(filenameRoot,dataFilename)
      myDataFile = open(subCSVFilename, "rU")
      header = myDataFile.readline().rstrip()
      outKeys_h = header.split(",")
      outValues_h = [[] for a in range(len(outKeys_h))]
      for line in myDataFile.readlines():
        line_list = line.rstrip().split(",")
        for i in range(len(outKeys_h)):
          outValues_h[i].append(utils.partialEval(line_list[i]))
      myDataFile.close()
      outKeys.append(outKeys_h)
      outValues.append(outValues_h)
      #print(outKeys_h,outValues_h)
    self._dataContainer['inputs'] = {} #XXX these are indexed by 1,2,...
    self._dataContainer['outputs'] = {} #XXX these are indexed by 1,2,...
    for i in range(len(inpValues)):
      mainKey = i + 1
      subInput = {}
      subOutput = {}
      for key,value in zip(inpKeys,inpValues[i]):
        subInput[key] = [value]*len(outValues[0][0])
      for key,value in zip(outKeys[i],outValues[i]):
        subOutput[key] = np.array(value)
      self._dataContainer['inputs'][mainKey] = subInput
      self._dataContainer['outputs'][mainKey] = subOutput
    #print("inpKeys",inpKeys,"inpValues",inpValues,"outKeys",outKeys,"outValues",outValues)
    #print("inputs",self._dataContainer['inputs'],"outputs",self._dataContainer['outputs'])

  def __extractValueLocal__(self,myType,inOutType,varTyp,varName,varID=None,stepID=None,nodeid='root'):
    '''
      override of the method in the base class Datas
      @ In,  myType, string, unused
      @ In,  inOutType
      IMPLEMENT COMMENT HERE
    '''
    if varTyp!='numpy.ndarray':
      if varName in self._dataParameters['inParam']:
        if varID!=None: exec ('return varTyp(self.getParam('+inOutType+','+str(varID)+')[varName]')
        else: raise Exception(self.printTag+': ' +utils.returnPrintPostTag('ERROR') + '->to extract a scalar ('+varName+') form the data '+self.name+', it is needed an ID to identify the history (varID missed)')
      else:
        if varID!=None:
          if stepID!=None and type(stepID)!=tuple: exec ('return varTyp(self.getParam('+inOutType+','+str(varID)+')[varName][stepID]')
          else: raise Exception(self.printTag+': ' +utils.returnPrintPostTag('ERROR') + '->to extract a scalar ('+varName+') form the data '+self.name+', it is needed an ID of the input set used and a time coordinate (time or timeID missed or tuple)')
        else: raise Exception(self.printTag+': ' +utils.returnPrintPostTag('ERROR') + '->to extract a scalar ('+varName+') form the data '+self.name+', it is needed an ID of the input set used (varID missed)')
    else:
      if varName in self._dataParameters['inParam']:
        myOut=np.zeros(len(self.getInpParametersValues().keys()))
        for key in self.getInpParametersValues().keys():
          myOut[int(key)]=self.getParam(inOutType,key)[varName][0]
        return myOut
      else:
        if varID!=None:
          if stepID==None:
            return self.getParam(inOutType,varID)[varName]
          elif type(stepID)==tuple:
            if stepID[1]==None: return self.getParam(inOutType,varID)[varName][stepID[0]:]
            else: return self.getParam(inOutType,varID)[varName][stepID[0]:stepID[1]]
          else: return self.getParam(inOutType,varID)[varName][stepID]
        else:
          if stepID==None: raise Exception(self.printTag+': ' +utils.returnPrintPostTag('ERROR') + '->more info needed trying to extract '+varName+' from data '+self.name)
          elif type(stepID)==tuple:
            if stepID[1]!=None:
              myOut=np.zeros((len(self.getOutParametersValues().keys()),stepID[1]-stepID[0]))
              for key in self.getOutParametersValues().keys():
                myOut[int(key),:]=self.getParam(inOutType,key)[varName][stepID[0]:stepID[1]]
            else: raise Exception(self.printTag+': ' +utils.returnPrintPostTag('ERROR') + '->more info needed trying to extract '+varName+' from data '+self.name)
          else:
            myOut=np.zeros(len(self.getOutParametersValues().keys()))
            for key in self.getOutParametersValues().keys():
              myOut[int(key)]=self.getParam(inOutType,key)[varName][stepID]
            return myOut

'''
 Interface Dictionary (factory) (private)
'''
__base                          = 'Data'
__interFaceDict                 = {}
__interFaceDict['TimePoint'   ] = TimePoint
__interFaceDict['TimePointSet'] = TimePointSet
__interFaceDict['History'     ] = History
__interFaceDict['Histories'   ] = Histories
__knownTypes                    = __interFaceDict.keys()

def knownTypes():
  return __knownTypes

def returnInstance(Type):
  try: return __interFaceDict[Type]()
  except KeyError: raise NameError('not known '+__base+' type '+Type)<|MERGE_RESOLUTION|>--- conflicted
+++ resolved
@@ -532,11 +532,7 @@
       else: return self.getHierParam(typeVar.lower(),nodeid,keyword,serialize)
     else:
       if typeVar.lower() in ['input','inputs']:
-<<<<<<< HEAD
-#        if keyword in self._dataContainer['inputs'].keys(): return convertArr(self._dataContainer['inputs'][keyword])
         returnDict = {}
-=======
->>>>>>> b66ebfdb
         if keyword in self._dataContainer['inputs'].keys():
             returnDict[keyword] = {}
             if self.type == 'Histories':
