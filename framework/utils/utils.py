from __future__ import division, print_function, absolute_import
# WARNING if you import unicode_literals here, we fail tests (e.g. framework.testFactorials).  This may be a future-proofing problem. 2015-04.
import warnings
warnings.simplefilter('default',DeprecationWarning)


#Do not import numpy or scipy or other libraries that are not
# built into python.  Otherwise the import can fail, and since utils
# are used by --library-report, this can cause diagnostic messages to fail.
import bisect
import sys, os, errno
import inspect
import subprocess
import platform
import copy
import numpy
from difflib import SequenceMatcher

class Object(object):pass

#custom errors
class NoMoreSamplesNeeded(GeneratorExit): pass


def identifyIfExternalModelExists(caller, moduleIn, workingDir):
  """
    Method to check if a external module exists and in case return the module that needs to be loaded with
    the correct path
    @ In, caller,object, the RAVEN caller (i.e. self)
    @ In, moduleIn, string, module read from the XML file
    @ In, workingDir, string, the path of the working directory
    @ Out, (moduleToLoad, fileName), tuple, a tuple containing the module to load (that should be used in method importFromPath) and the filename (no path)
  """
  if moduleIn.endswith('.py') : moduleToLoadString = moduleIn[:-3]
  else                        : moduleToLoadString = moduleIn
  workingDirModule = os.path.abspath(os.path.join(workingDir,moduleToLoadString))
  if os.path.exists(workingDirModule+".py"):
    moduleToLoadString = workingDirModule
    path, filename = os.path.split(workingDirModule)
    os.sys.path.append(os.path.abspath(path))
  else:
    path, filename = os.path.split(moduleToLoadString)
    if (path != ''):
      abspath = os.path.abspath(path)
      if '~' in abspath:abspath = os.path.expanduser(abspath)
      if os.path.exists(abspath):
        caller.raiseAWarning('file '+moduleToLoadString+' should be relative to working directory. Working directory: '+workingDir+' Module expected at '+abspath)
        os.sys.path.append(abspath)
      else: caller.raiseAnError(IOError,'The path provided for the' + caller.type + ' named '+ caller.name +' does not exist!!! Got: ' + abspath + ' and ' + workingDirModule)
  return moduleToLoadString, filename

def checkIfUnknowElementsinList(referenceList,listToTest):
  """
    Method to check if a list contains elements not contained in another
    @ In, referenceList, list, reference list
    @ In, listToTest, list, list to test
    @ Out, unknownElements, list, list of elements of 'listToTest' not contained in 'referenceList'
  """
  unknownElements = []
  for elem in listToTest:
    if elem not in referenceList: unknownElements.append(elem)
  return unknownElements


def checkIfPathAreAccessedByAnotherProgram(pathname, timelapse = 10.0):
  """
    Method to check if a path (file or directory) is currently
    used by another program. It is based on accessing time...
    Probably there is a better way.
    @ In, pathname, string containing the all path
    @ In, timelapse, float, tollerance on time modification
    @ Out, boolReturn, bool, True if it is used by another program, False otherwise
  """
  import stat
  import time
  mode = os.stat(pathname).st_mode
  if not (stat.S_ISREG(mode) or stat.S_ISDIR(mode)): raise Exception(UreturnPrintTag('UTILITIES')+': ' +UreturnPrintPostTag('ERROR') + '->  path '+pathname+ ' is neither a file nor a dir!')
  boolReturn = abs(os.stat(pathname).st_mtime - time.time()) < timelapse
  return boolReturn

def checkIfLockedRavenFileIsPresent(pathName,fileName="ravenLockedKey.raven"):
  """
    Method to check if a path (directory) contains an hidden raven file
    @ In, pathName, string, string containing the path
    @ In, fileName, string, optional, string containing the file name
    @ Out, filePresent, bool, True if it is present, False otherwise
  """
  filePresent = os.path.isfile(os.path.join(pathName,fileName))
  open(os.path.join(pathName,fileName), 'w')
  return filePresent

def returnImportModuleString(obj,moduleOnly=False):
  """
    Method to return a list of strings that represent the
    modules on which the 'obj' depends on. It already implements
    the 'import' statement or the 'from x import y'
    @ In, obj, instance, the object that needs to be inquired
    @ In, moduleOnly, bool, optional, get the modules only (True) or also the function dependencies(False)
    @ Out, mods, list, list of string containing the modules
  """
  mods = []
  for key, value in dict(inspect.getmembers(obj)).items():
    if moduleOnly:
      if not inspect.ismodule(value): continue
    else:
      if not (inspect.ismodule(value) or inspect.ismethod(value)): continue
    if key != value.__name__:
      if value.__name__.split(".")[-1] != key: mods.append(str('import ' + value.__name__ + ' as '+ key))
      else                                   : mods.append(str('from ' + '.'.join(value.__name__.split(".")[:-1]) + ' import '+ key))
    else: mods.append(str(key))
  return mods

def getPrintTagLenght():
  """
    Method to return the length of the strings used for Screen output
    @ In, None,
    @ Out, tagLenght, int, the default tag length
  """
  tagLenght = 25
  return tagLenght

def UreturnPrintTag(intag):
  """
    Method to return the a string formatted with respect to the length
    obtained by the method getPrintTagLenght() (generally used for pre tag)
    @ In, intag, string, string that needs to be formatted
    @ Out, returnString, string, the formatted string
  """
  returnString = intag.ljust(getPrintTagLenght())[0:getPrintTagLenght()]
  return returnString

def UreturnPrintPostTag(intag):
  """
    Method to return the a string formatted with respect to the length
    obtained by the method getPrintTagLenght() - 15 (generally used for post tag)
    @ In, intag, string, string that needs to be formatted
    @ Out, returnString, string, the formatted string
  """
  returnString = intag.ljust(getPrintTagLenght()-15)[0:(getPrintTagLenght()-15)]
  return returnString

def convertMultipleToBytes(sizeString):
  """
    Convert multiple (e.g. Mbytes, Gbytes,Kbytes) in bytes
    International system type (e.g., 1 Mb = 10^6)
    @ In, sizeString, string, string that needs to be converted in bytes
    @ Out, convertMultipleToBytes, integer, the number of bytes
  """
  if   'mb' in sizeString: return int(sizeString.replace("mb",""))*10**6
  elif 'kb' in sizeString: return int(sizeString.replace("kb",""))*10**3
  elif 'gb' in sizeString: return int(sizeString.replace("gb",""))*10**9
  else:
    try   : return int(sizeString)
    except: raise IOError(UreturnPrintTag('UTILITIES')+': ' +UreturnPrintPostTag('ERROR') + '->  can not understand how to convert expression '+str(sizeString)+' to number of bytes. Accepted Mb,Gb,Kb (no case sentive)!')

def stringsThatMeanTrue():
  """
    Return list of strings with the meaning of true in RAVEN (eng,ita,roman,french,german,chinese,latin, turkish, bool)
    @ In, None
    @ Out, listOfStrings, list, list of strings that mean True in RAVEN
  """
  listOfStrings = list(['yes','y','true','t','si','vero','dajie','oui','ja','yao','verum', 'evet', 'dogru', '1', 'on'])
  return listOfStrings

def stringsThatMeanFalse():
  """
    Return list of strings with the meaning of true in RAVEN (eng,ita,roman,french,german,chinese,latin, turkish, bool)
    @ In, None
    @ Out, listOfStrings, list, list of strings that mean False in RAVEN
  """
  listOfStrings = list(['no','n','false','f','nono','falso','nahh','non','nicht','bu','falsus', 'hayir', 'yanlis', '0', 'off'])
  return listOfStrings

def stringsThatMeanSilent():
  """
    Return list of strings that indicate a verbosity of the lowest level (just errors). You linguists add what you wish
    @ In, None
    @ Out, listOfStrings, list, list of strings that mean Silent in RAVEN
  """
  listOfStrings = list(['0','silent','false','f','n','no','none'])
  return listOfStrings

def stringsThatMeanPartiallyVerbose():
  """
    Return list of strings that indicate a verbosity of the medium level (errors and warnings). You linguists add what you wish.
    @ In, None
    @ Out, listOfStrings, list, list of strings that mean Quiet in RAVEN
  """
  listOfStrings = list(['1','quiet','some'])
  return listOfStrings

def stringsThatMeanVerbose():
  """
    Return list of strings that indicate full verbosity (errors warnings, messages). You linguists add what you wish.
    @ In, None
    @ Out, listOfStrings, list, list of strings that mean Full Verbosity in RAVEN
  """
  listOfStrings = list(['2','loud','true','t','y','yes','all'])
  return listOfStrings

def interpretBoolean(inArg):
  """
    Utility method to convert an inArg into a boolean.
    The inArg can be either a string or integer
    @ In, inArg, object, object to convert
    @ Out, interpretedObject, bool, the interpreted boolean
  """
  if type(inArg).__name__ == "bool": return inArg
  elif type(inArg).__name__ == "integer":
    if inArg == 0: return False
    else         : return True
  elif type(inArg).__name__ in ['str','bytes','unicode']:
      if inArg.lower().strip() in stringsThatMeanTrue()   : return True
      elif inArg.lower().strip() in stringsThatMeanFalse(): return False
      else                                                : raise Exception(UreturnPrintTag('UTILITIES')+': ' +UreturnPrintPostTag("ERROR") + '-> can not convert string to boolean in method interpretBoolean!!!!')
  else: raise Exception(UreturnPrintTag('UTILITIES')+': ' +UreturnPrintPostTag("ERROR") + '-> type unknown in method interpretBoolean. Got' + type(inArg).__name__)

def isClose(f1, f2, relTolerance=1e-14, absTolerance=0.0):
  """
    Method to compare two floats
    @ In, f1, float, first float
    @ In, f2, float, first float
    @ In, relTolerance, float, optional, relative tolerance
    @ In, absTolerance, float, optional, absolute tolerance
    @ Out, isClose, bool, is it close enough?
  """
  return abs(f1-f2) <= max(relTolerance * max(abs(f1), abs(f2)), absTolerance)

def compare(s1,s2,relTolerance = 1e-14):
  """
    Method aimed to compare two strings. This method tries to convert the 2
    strings in float and uses an integer representation to compare them.
    In case the conversion is not possible (string or only one of the strings is
    convertable), the method compares strings as they are.
    @ In, s1, string, first string to be compared
    @ In, s2, string, second string to be compared
    @ In, relTolerance, float, relative tolerance
    @ Out, response, bool, the boolean response (True if s1==s2, False otherwise)
  """
  w1, w2 = floatConversion(s1), floatConversion(s2)
  if   type(w1) == type(w2) and type(w1) != float: return s1 == s2
<<<<<<< HEAD
  elif type(w1) == type(w2) and type(w1) == float:
    import mathUtils #if imported at top, has recursive problem, so import it when we need it
    return mathUtils.compareFloats(w1,w2,10.**(-sig_fig)) #int(w1*10**sig_fig) == int(w2*10**sig_fig)
=======
  elif type(w1) == type(w2) and type(w1) == float: return isClose(w1,w2,relTolerance)
>>>>>>> 9b21e953
  elif type(w1) != type(w2) and type(w1) in [float,int] and type(w2) in [float,int]:
    w1, w2 = float(w1), float(w2)
    return compare(w1,w2)
  else: return (w1 == w2)

def intConversion (s):
  """
    Method aimed to cast a string as integer. If the conversion is not possible,
    it returns None
    @ In, s, string,  string to be converted
    @ Out, response, int or None, the casted value
  """
  try              : return int(s)
  except ValueError: return None

def floatConversion (s):
  """
    Method aimed to cast a string as float. If the conversion is not possible,
    it returns None
    @ In, s, string,  string to be converted
    @ Out, response, float or None, the casted value
  """
  try              : return float(s)
  except ValueError: return None

def partialEval(s):
  """
    Method aimed to evaluate a string as float or integer.
    If neither a float nor an integer can be casted, return
    the un-casted string
    @ In, s, string,  string to be converted
    @ Out, response, float or int or string, the casted value
  """
  evalS = intConversion(s)
  if evalS is None: evalS = floatConversion(s)
  if evalS is None: return s
  else            : return evalS

def toString(s):
  """
    Method aimed to convert a string in type str
    @ In, s, string,  string to be converted
    @ Out, response, string, the casted value
  """
  if type(s) == type(""): return s
  else                  : return s.decode()

def toBytes(s):
  """
    Method aimed to convert a string in type bytes
    @ In, s, string,  string to be converted
    @ Out, response, bytes, the casted value
  """
  if type(s) == type("")                            : return s.encode()
  elif type(s).__name__ in ['unicode','str','bytes']: return bytes(s)
  else                                              : return s

def toBytesIterative(s):
  """
    Method aimed to convert all the string-compatible content of
    an object (dict, list, or string) in type bytes (recursively call toBytes(s))
    @ In, s, object,  object whose content needs to be converted
    @ Out, response, object, a copy of the object in which the string-compatible has been converted
  """
  if type(s) == list: return [toBytes(x) for x in s]
  elif type(s) == dict:
    if len(s.keys()) == 0: return None
    tempdict = {}
    for key,value in s.items(): tempdict[toBytes(key)] = toBytesIterative(value)
    return tempdict
  else: return toBytes(s)

def toListFromNumpyOrC1array(array):
  """
    This method converts a numpy or c1darray into list
    @ In, array, numpy or c1array,  array to be converted
    @ Out, response, list, the casted value
  """
  response = array
  if type(array).__name__ == 'ndarray':
    response = array.tolist()
  elif type(array).__name__.split(".")[0] == 'c1darray':
    response = numpy.asarray(array).tolist()
  return response

def toListFromNumpyOrC1arrayIterative(array):
  """
    Method aimed to convert all the string-compatible content of
    an object (dict, list, or string) in type list from numpy and c1darray types (recursively call toBytes(s))
    @ In, array, object,  object whose content needs to be converted
    @ Out, response, object, a copy of the object in which the string-compatible has been converted
  """
  if type(array) == list: return [toListFromNumpyOrC1array(x) for x in array]
  elif type(array) == dict:
    if len(array.keys()) == 0: return None
    tempdict = {}
    for key,value in array.items(): tempdict[toBytes(key)] = toListFromNumpyOrC1arrayIterative(value)
    return tempdict
  else: return toBytes(array)

def toStrish(s):
  """
    Method aimed to convert a string in str type
    @ In, s, string,  string to be converted
    @ Out, response, str, the casted value
  """
  if type(s) == type(""):
    return s
  elif type(s) == type(b""):
    return s
  else:
    return str(s)

def keyIn(dictionary,key):
  """
    Method that return the key or toBytes key if in, else returns None.
    Use like
    inKey = keyIn(adict,key)
    if inKey is not None: foo = adict[inKey]
    else                : pass #not found
    @ In, dictionary, dict, the dictionary whose key needs to be returned
    @ Out, response, str or bytes, the key (converted in bytes if needed)
  """
  if key in dictionary:
    return key
  else:
    bin_key = toBytes(key)
    if bin_key in dictionary: return bin_key
    else                    : return None

def first(c):
  """
    Method to return the first element of collections,
    for a list this is equivalent to c[0], but this also
    work for things that are views
    @ In, c, collection, the collection
    @ Out, response, item, the next item in the collection
  """
  return next(iter(c))

def iter_len(c):
  """
    Method to count the number of elements in an iterable.
    @ In, c, the iterable
    @ Out, the number of items in the first level of the iterable
  """
  return sum(1 for _ in c)

def importFromPath(filename, printImporting = True):
  """
    Method to import a module from a given path
    @ In, filename, str, the full path of the module to import
    @ In, printImporting, bool, True if information about the importing needs to be printed out
    @ Out, importedModule, module, the imported module
  """
  if printImporting: print('(            ) '+UreturnPrintTag('UTILS') + ': '+UreturnPrintPostTag('Message')+ '      -> importing module '+ filename)
  import imp, os.path
  try:
    (path, name) = os.path.split(filename)
    (name, ext) = os.path.splitext(name)
    (file, filename, data) = imp.find_module(name, [path])
    importedModule = imp.load_module(name, file, filename, data)
  except Exception as ae:
    raise Exception('(            ) '+ UreturnPrintTag('UTILS') + ': '+UreturnPrintPostTag('ERROR')+ '-> importing module '+ filename + ' at '+path+os.sep+name+' failed with error '+str(ae))
  return importedModule

def index(a, x):
  """
    Method to locate the leftmost value exactly equal to x in the list a (assumed to be sorted)
    @ In, a, list, the list that needs to be inquired
    @ In, x, float, the inquiring value
    @ Out, i, int, the index of the leftmost value exactly equal to x
  """
  i = bisect.bisect_left(a, x)
  if i != len(a) and a[i] == x: return i
  return None

def find_lt(a, x):
  """
    Method to Find rightmost value less than x in the list a (assumed to be sorted)
    @ In, a, list, the list that needs to be inquired
    @ In, x, float, the inquiring value
    @ Out, i, int, the index of the Find rightmost value less than x
  """
  i = bisect.bisect_left(a, x)
  if i: return a[i-1],i-1
  return None,None

def find_le_index(a,x):
  """
    Method to Find the index of the rightmost value less than or equal to x in the list a (assumed to be sorted)
    @ In, a, list, the list that needs to be inquired
    @ In, x, float, the inquiring value
    @ Out, i, int, the index of the rightmost value less than or equal to x
  """
  i = bisect.bisect_right(a, x)
  if i: return i
  return None

def find_le(a, x):
  """
    Method to Find the rightmost value less than or equal to x in the list a (assumed to be sorted)
    @ In, a, list, the list that needs to be inquired
    @ In, x, float, the inquiring value
    @ Out, i, tuple, tuple[0] -> the rightmost value less than or equal to x, tuple[1] -> index
  """
  i = bisect.bisect_right(a, x)
  if i: return a[i-1],i-1
  return None,None

def find_gt(a, x):
  """
    Method to Find the leftmost value greater than x in the list a (assumed to be sorted)
    @ In, a, list, the list that needs to be inquired
    @ In, x, float, the inquiring value
    @ Out, i, tuple, tuple[0] -> the leftmost value greater than x, tuple[1] -> index
  """
  i = bisect.bisect_right(a, x)
  if i != len(a): return a[i],i
  return None,None

def find_ge(a, x):
  """
    Method to Find the leftmost item greater than or equal to x in the list a (assumed to be sorted)
    @ In, a, list, the list that needs to be inquired
    @ In, x, float, the inquiring value
    @ Out, i, tuple, tuple[0] ->leftmost item greater than or equal to x, tuple[1] -> index
  """
  i = bisect.bisect_left(a, x)
  if i != len(a): return a[i],i
  return None,None

# def metaclass_insert__getstate__(self):
#   """
#   Overwrite state (for pickle-ing)
#   we do not pickle the HDF5 (C++) instance
#   but only the info to re-load it
#   """
#   # capture what is normally pickled
#   state = self.__dict__.copy()
#   # we pop the database instance and close it
#   state.pop("database")
#   self.database.closeDatabaseW()
#   # what we return here will be stored in the pickle
#   return state
#
# def metaclass_insert__setstate__(self, newstate):
#   self.__dict__.update(newstate)
#   self.exist    = True

def metaclass_insert(metaclass,*baseClasses):
  """
    This allows a metaclass to be inserted as a base class.
    Metaclasses substitute in as a type(name,bases,namespace) function,
    and can be anywhere in the hierarchy.  This instantiates the
    metaclass so it can be used as a base class.
    Example use:
    class Foo(metaclass_insert(Metaclass)):
    This function is based on the method used in Benjamin Peterson's six.py
    @ In, metaclass, abc, the metaclass
    @ In, baseClasses, args*, base classes
    @ Out, metaclass, class, the new metaclass
  """
  namespace={}
  return metaclass("NewMiddleClass",baseClasses,namespace)

def interpolateFunction(x,y,option,z=None,returnCoordinate=False):
  """
    Method to interpolate 2D/3D points
    @ In, x, ndarray or cached_ndarray, the array of x coordinates
    @ In, y, ndarray or cached_ndarray, the array of y coordinates
    @ In, z, ndarray or cached_ndarray, optional, the array of z coordinates
    @ In, returnCoordinate, boolean, optional, true if the new coordinates need to be returned
    @ Out, i, ndarray or cached_ndarray or tuple, the interpolated values
  """
  options = copy.copy(option)
  if x.size <= 2:
    xi = x
  else:
    xi = np.linspace(x.min(),x.max(),int(options['interpPointsX']))
  if z != None:
    if y.size <= 2:
      yi = y
    else:
      yi = np.linspace(y.min(),y.max(),int(options['interpPointsY']))
    xig, yig = np.meshgrid(xi, yi)
    try:
      if ['nearest','linear','cubic'].count(options['interpolationType']) > 0 or z.size <= 3:
        if options['interpolationType'] != 'nearest' and z.size > 3:
          zi = griddata((x,y), z, (xi[None,:], yi[:,None]), method=options['interpolationType'])
        else:
          zi = griddata((x,y), z, (xi[None,:], yi[:,None]), method='nearest')
      else:
        rbf = Rbf(x,y,z,function=str(str(options['interpolationType']).replace('Rbf', '')), epsilon=int(options.pop('epsilon',2)), smooth=float(options.pop('smooth',0.0)))
        zi  = rbf(xig, yig)
    except Exception as ae:
      if 'interpolationTypeBackUp' in options.keys():
        print(UreturnPrintTag('UTILITIES')+': ' +UreturnPrintPostTag('Warning') + '->   The interpolation process failed with error : ' + str(ae) + '.The STREAM MANAGER will try to use the BackUp interpolation type '+ options['interpolationTypeBackUp'])
        options['interpolationTypeBackUp'] = options.pop('interpolationTypeBackUp')
        zi = interpolateFunction(x,y,z,options)
      else:
        raise Exception(UreturnPrintTag('UTILITIES')+': ' +UreturnPrintPostTag('ERROR') + '-> Interpolation failed with error: ' +  str(ae))
    if returnCoordinate: return xig,yig,zi
    else               : return zi
  else:
    try:
      if ['nearest','linear','cubic'].count(options['interpolationType']) > 0 or y.size <= 3:
        if options['interpolationType'] != 'nearest' and y.size > 3: yi = griddata((x), y, (xi[:]), method=options['interpolationType'])
        else: yi = griddata((x), y, (xi[:]), method='nearest')
      else:
        xig, yig = np.meshgrid(xi, yi)
        rbf = Rbf(x, y,function=str(str(options['interpolationType']).replace('Rbf', '')),epsilon=int(options.pop('epsilon',2)), smooth=float(options.pop('smooth',0.0)))
        yi  = rbf(xi)
    except Exception as ae:
      if 'interpolationTypeBackUp' in options.keys():
        print(UreturnPrintTag('UTILITIES')+': ' +UreturnPrintPostTag('Warning') + '->   The interpolation process failed with error : ' + str(ae) + '.The STREAM MANAGER will try to use the BackUp interpolation type '+ options['interpolationTypeBackUp'])
        options['interpolationTypeBackUp'] = options.pop('interpolationTypeBackUp')
        yi = interpolateFunction(x,y,options)
      else: raise Exception(UreturnPrintTag('UTILITIES')+': ' +UreturnPrintPostTag('ERROR') + '-> Interpolation failed with error: ' +  str(ae))
    if returnCoordinate:
      return xi,yi
    else:
      return yi

def line3DInterpolation(x,y,z,nPoints):
  """
    Method to interpolate 3D points on a line
    @ In, x, ndarray or cached_ndarray, the array of x coordinates
    @ In, y, ndarray or cached_ndarray, the array of y coordinates
    @ In, z, ndarray or cached_ndarray, the array of z coordinates
    @ In, nPoints, int, number of desired inteporlation points
    @ Out, i, ndarray or cached_ndarray or tuple, the interpolated values
  """
  options = copy.copy(option)
  data = np.vstack((x,y,z))
  tck , u= interpolate.splprep(data, s=1e-6, k=3)
  new = interpolate.splev(np.linspace(0,1,nPoints), tck)
  return new[0], new[1], new[2]

class abstractstatic(staticmethod):
  """
    This can be make an abstract static method
    import abc
    class A(metaclass_insert(abc.ABCMeta)):
      @abstractstatic
      def test():
        pass
    class B(A):
      @staticmethod
      def test():
        return 5
  """
  def __init__(self, function):
    """
      Constructor
      @ In, function, pointer, the function to 'abstract'
      @ Out, None
    """
    super(abstractstatic, self).__init__(function)
    function.__isabstractmethod__ = True
  __isabstractmethod__ = True

def find_crow(framework_dir):
  """
    Make sure that the crow path is in the python path. If not, add the path.
    @ In, framework_dir, string, the absolute path of the framework
    @ Out, None
  """
  try:
    import crow_modules.distribution1Dpy2
    return
  except:
    ravenDir = os.path.dirname(framework_dir)
    #Add the module directory to the search path.
    pmoduleDirs = [os.path.join(ravenDir,"crow","install"),
                   os.path.join(os.path.dirname(ravenDir),"crow","install")]
    if "CROW_DIR" in os.environ:
      pmoduleDirs.insert(0,os.path.join(os.environ["CROW_DIR"],"install"))
    for pmoduleDir in pmoduleDirs:
      if os.path.exists(pmoduleDir):
        sys.path.append(pmoduleDir)
        return
    raise IOError(UreturnPrintTag('UTILS') + ': '+UreturnPrintPostTag('ERROR')+ ' -> The directory "crow_modules" has not been found. It location is supposed to be one of '+str(pmoduleDirs))

def add_path(absolutepath):
  """
    Method to add a path in the PYTHON PATH
    @ In, absolutepath, string, the absolute path to be added
    @ Out, None
  """
  if not os.path.exists(absolutepath):
    raise IOError(UreturnPrintTag('UTILS') + ': '+UreturnPrintPostTag('ERROR')+ ' -> "'+absolutepath+ '" directory has not been found!')
  sys.path.append(absolutepath)

def add_path_recursively(absoluteInitialPath):
  """
    Method to recursively add all the path and subpaths contained in absoluteInitialPath in the pythonpath
    @ In, absoluteInitialPath, string, the absolute path to add
    @ Out, None
  """
  for dirr,_,_ in os.walk(absoluteInitialPath): add_path(dirr)

def find_distribution1D():
  """
    Method to find the crow distribution1D module and return it.
    @ In, None
    @ Out, module, instance, the module of distribution1D
  """
  if sys.version_info.major > 2:
    try:
      import crow_modules.distribution1Dpy3
      return crow_modules.distribution1Dpy3
    except ImportError as ie:
      if not str(ie).startswith("No module named"):
        raise ie
      import distribution1Dpy3
      return distribution1Dpy3
  else:
    try:
      import crow_modules.distribution1Dpy2
      return crow_modules.distribution1Dpy2
    except ImportError as ie:
      if not str(ie).startswith("No module named"):
        raise ie
      import distribution1Dpy2
      return distribution1Dpy2

def find_interpolationND():
  """
    Method to find the crow interpolationND module and return it.
    @ In, None
    @ Out, module, instance, the module of interpolationND
  """
  if sys.version_info.major > 2:
    try:
      import crow_modules.interpolationNDpy3
      return crow_modules.interpolationNDpy3
    except ImportError as ie:
      if not str(ie).startswith("No module named"):
        raise ie
      import interpolationNDpy3
      return interpolationNDpy3
  else:
    try:
      import crow_modules.interpolationNDpy2
      return crow_modules.interpolationNDpy2
    except ImportError as ie:
      if not str(ie).startswith("No module named"):
        raise ie
      import interpolationNDpy2
      return interpolationNDpy2

def printCsv(csv,*args):
    """
      Writes the values contained in args to a csv file specified by csv
      @ In, csv, File instance, an open file object to which we will be writing
      @ In, args, dict, an arbitrary collection of values to write to the file
      @ Out, None
    """
    print(*args,file=csv,sep=',')

def printCsvPart(csv,*args):
    """
      Writes the values contained in args to a csv file specified by csv appending a comma
      to the end to allow more data to be written to the line.
      @ In, csv, File instance, an open file object to which we will be writing
      @ In, args, dict, an arbitrary collection of values to write to the file
      @ Out, None
    """
    print(*args,file=csv,sep=',',end=',')

def tryParse(text):
  """
    A convenience function for attempting to parse a string as a number (first,
    attempts to create an integer, and falls back to a float if the value has
    a decimal, and finally resorting to just returning the string in the case
    where the data cannot be converted).
    @ In, text, string we are trying to parse
    @ Out, value, int/float/string, the possibly converted type
  """

  ## FIXME is there anything that is a float that will raise an
  ## exception for int?

  ## Yes, inf and nan do not convert well to int, but would you
  ## ever have these in an input file? - dpm 6/8/16
  try:
    value = int(text)
  except ValueError:
    try:
      value = float(text)
    except ValueError:
      value = text
  ## If this tag exists, but has no internal text, then it is most likely
  ## a boolean value
  except TypeError:
    return True
  return value

def makeDir(dirName):
  """
    Function that will attempt to create a directory. If the directory already
    exists, this function will return silently with no error, however if it
    fails to create the directory for any other reason, then an error is
    raised.
    @ In, dirName, string, specifying the new directory to be created
    @ Out, None
  """
  try:
    os.makedirs(dirName)
  except OSError as exc:
    if exc.errno == errno.EEXIST and os.path.isdir(dirName):
      ## The path already exists so we can safely ignore this exception
      pass
    else:
      ## If it failed for some other reason, we want to see what the
      ## error is still
      raise

class pickleSafeSubprocessPopen(subprocess.Popen):
  """
    Subclass of subprocess.Popen used internally to prevent _handle member from being pickled.  On
    Windows, _handle contains an operating system reference that throws an exception when deep copied.
  """
  # Only define these methods on Windows to override deep copy/pickle (member may not exist on other
  #   platforms.
  if platform.system() == 'Windows':
    def __getstate__(self):
      """
        Returns a dictionary of the object state for pickling/deep copying.  Omits member '_handle',
        which cannot be deep copied when non-None.
        @ In, None
        @ Out, result, dict, the get state dict
      """
      result = self.__dict__.copy()
      del result['_handle']
      return result

    def __setstate__(self, d):
      """
        Used to load an object dictionary when unpickling.  Since member '_handle' could not be
        deep copied, load it back as value None.
        @ In, d, dict, previously stored namespace to restore
        @ Out, None
      """
      self.__dict__ = d
      self._handle = None

def removeDuplicates(objectList):
  """
    Method to efficiently remove duplicates from a list and maintain their
    order based on first appearance. See the url below for a description of why
    this is optimal:
    http://stackoverflow.com/questions/480214/how-do-you-remove-duplicates-from-a-list-in-python-whilst-preserving-order
    @ In, objectList, list, list from which to remove duplicates
    @ Out, uniqueObjectList, list, list with unique values ordered by their
      first appearance in objectList
  """
  seen = set()
  ## Store this locally so it doesn't have to be re-evaluated at each iteration
  ## below
  seen_add = seen.add
  ## Iterate through the list and only take x if it has not been seen.
  ## The 'or' here acts as a short circuit if the first condition is True, then
  ## the second will not be executed, otherwise x will be added to seen and
  ## since adding to a set is not a conditional operation, it will always return
  ## False, so in conjunction with the 'not' this will ensure that the first
  ## occurrence of x is added to seen and uniqueObjectList. Long explanation,
  ## but efficient computation.
  uniqueObjectList = [x for x in objectList if not (x in seen or seen_add(x))]
  return uniqueObjectList

def typeMatch(var,varTypeStr):
  """
    This method is aimed to check if a variable changed datatype
    @ In, var, python datatype, the first variable to compare
    @ In, varTypeStr, string, the type that this variable should have
    @ Out, match, bool, is the datatype changed?
  """
  typeVar = type(var)
  match = typeVar.__name__ == varTypeStr or typeVar.__module__+"."+typeVar.__name__ == varTypeStr
  if not match:
    # check if the types start with the same root
    if len(typeVar.__name__) <= len(varTypeStr):
      if varTypeStr.startswith(typeVar.__name__): match = True
    else:
      if typeVar.__name__.startswith(varTypeStr): match = True
  return match

def sizeMatch(var,sizeToCheck):
  """
    This method is aimed to check if a variable has an expected size
    @ In, var, python datatype, the first variable to compare
    @ In, sizeToCheck, int, the size this variable should have
    @ Out, sizeMatched, bool, is the size ok?
  """
  sizeMatched = True
  if len(numpy.atleast_1d(var)) != sizeToCheck: sizeMatched = False
  return sizeMatched


def isASubset(setToTest,pileList):
  """
     Check if setToTest is ordered subset of pileList in O(n)
     @ In, setToTest, list, set that needs to be tested
     @ In, pileList, list, pile of sets
     @ Out, isASubset, bool, True if setToTest is a subset
  """

  if len(pileList) < len(setToTest): return False

  index = 0
  for element in setToTest:
    try              : index = pileList.index(element, index) + 1
    except ValueError: return False
  else:
    return True

def filterAllSubSets(listOfLists):
  """
    Given list of listOfLists, return new list of listOfLists without subsets
    @ In, listOfLists, list of lists, all lists to check
    @ Out, setToTest, iterator, iterator over the list without subsets
  """
  for setToTest in listOfLists:
    if not any(isASubset(setToTest, pileList) for pileList in listOfLists
      if setToTest is not pileList):
      yield setToTest

def mergeDictionaries(*dictArgs):
    '''
    Given any number of dicts, shallow copy and merge into a new dict,
    precedence goes to key value pairs in latter dicts.
    Adapted from: http://stackoverflow.com/questions/38987/how-to-merge-two-python-dictionaries-in-a-single-expression
    @ In, dictArgs, dict, a list of dictionaries to merge
    @ Out, mergedDict, dict, merged dictionary including keys from everything in dictArgs.
    '''
    mergedDict = {}
    for dictionary in dictArgs:
      overlap = set(dictionary.keys()).intersection(mergedDict.keys())
      if len(overlap):
        commonKeys = ', '.join(overlap)
        caller.raiseAnError(IOError,'Utils, mergeDictionaries: the dictionaries being merged have the following overlapping keys: ' + str(commonKeys))
      mergedDict.update(dictionary)
    return mergedDict

def mergeSequences(seq1,seq2):
  """
    This method has been taken from "http://stackoverflow.com"
    It is aimed to merge two sequences (lists) into one preserving the order in the two lists
    e.g. ['A', 'B', 'C', 'D', 'E',           'H', 'I']
         ['A', 'B',           'E', 'F', 'G', 'H',      'J', 'K']
    will become
         ['A', 'B', 'C', 'D', 'E', 'F', 'G', 'H', 'I', 'J', 'K']
    @ In, seq1, list, the first sequence to be merged
    @ In, seq2, list, the second sequence to be merged
    @ Out, merged, list, the merged list of elements
  """
  sm=SequenceMatcher(a=seq1,b=seq2)
  merged = []
  for (op, start1, end1, start2, end2) in sm.get_opcodes():
    if op == 'equal' or op=='delete':
      #This range appears in both sequences, or only in the first one.
      merged += seq1[start1:end1]
    elif op == 'insert':
      #This range appears in only the second sequence.
      merged += seq2[start2:end2]
    elif op == 'replace':
      #There are different ranges in each sequence - add both.
      merged += seq1[start1:end1]
      merged += seq2[start2:end2]
  return merged
<|MERGE_RESOLUTION|>--- conflicted
+++ resolved
@@ -239,13 +239,9 @@
   """
   w1, w2 = floatConversion(s1), floatConversion(s2)
   if   type(w1) == type(w2) and type(w1) != float: return s1 == s2
-<<<<<<< HEAD
   elif type(w1) == type(w2) and type(w1) == float:
     import mathUtils #if imported at top, has recursive problem, so import it when we need it
-    return mathUtils.compareFloats(w1,w2,10.**(-sig_fig)) #int(w1*10**sig_fig) == int(w2*10**sig_fig)
-=======
-  elif type(w1) == type(w2) and type(w1) == float: return isClose(w1,w2,relTolerance)
->>>>>>> 9b21e953
+    return mathUtils.compareFloats(w1,w2,10.**(-sig_fig))
   elif type(w1) != type(w2) and type(w1) in [float,int] and type(w2) in [float,int]:
     w1, w2 = float(w1), float(w2)
     return compare(w1,w2)
