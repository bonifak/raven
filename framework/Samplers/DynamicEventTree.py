# Copyright 2017 Battelle Energy Alliance, LLC
#
# Licensed under the Apache License, Version 2.0 (the "License");
# you may not use this file except in compliance with the License.
# You may obtain a copy of the License at
#
# http://www.apache.org/licenses/LICENSE-2.0
#
# Unless required by applicable law or agreed to in writing, software
# distributed under the License is distributed on an "AS IS" BASIS,
# WITHOUT WARRANTIES OR CONDITIONS OF ANY KIND, either express or implied.
# See the License for the specific language governing permissions and
# limitations under the License.
"""
  This module contains the Dynamic Event Tree and
  the Hybrid Dynamic Event Tree sampling strategies

  Created on May 21, 2016
  @author: alfoa
  supercedes Samplers.py from alfoa
"""
#for future compatibility with Python 3--------------------------------------------------------------
from __future__ import division, print_function, unicode_literals, absolute_import
import warnings
warnings.simplefilter('default',DeprecationWarning)
#End compatibility block for Python 3----------------------------------------------------------------

#External Modules------------------------------------------------------------------------------------
import sys
import os
import copy
from operator import mul
from functools import reduce
import xml.etree.ElementTree as ET
import itertools
from collections import Counter
#External Modules End--------------------------------------------------------------------------------

#Internal Modules------------------------------------------------------------------------------------
from .Grid import Grid
from .MonteCarlo import MonteCarlo
from .Stratified import Stratified
from .Sampler import Sampler
from utils import utils
from utils import InputData
import utils.TreeStructure as ETS
#Internal Modules End-------------------------------------------------------------------------------

class DynamicEventTree(Grid):
  """
    DYNAMIC EVENT TREE Sampler (DET)
  """

  @classmethod
  def getInputSpecification(cls):
    """
      Method to get a reference to a class that specifies the input data for
      class cls.
      @ In, cls, the class for which we are retrieving the specification
      @ Out, inputSpecification, InputData.ParameterInput, class to use for
        specifying input of cls.
    """
    inputSpecification = super(DynamicEventTree, cls).getInputSpecification()

    inputSpecification.addParam("printEndXmlSummary", InputData.StringType)
    inputSpecification.addParam("maxSimulationType", InputData.FloatType)
    inputSpecification.addParam("removeXmlBranchInfo", InputData.StringType)

    oldSub = inputSpecification.popSub("Distribution")
    newDistributionInput = InputData.parameterInputFactory("Distribution", baseNode=oldSub)
    gridInput = InputData.parameterInputFactory("grid", contentType=InputData.StringType)
    gridInput.addParam("type", InputData.StringType)
    gridInput.addParam("construction", InputData.StringType)
    gridInput.addParam("steps", InputData.IntegerType)

    newDistributionInput.addSub(gridInput)
    inputSpecification.addSub(newDistributionInput)

    #Strict mode off because basically this allows things to be passed to
    # sub Samplers, which will be checked later.
    hybridSamplerInput = InputData.parameterInputFactory("HybridSampler", strictMode=False)
    hybridSamplerInput.addParam("type", InputData.StringType)

    for nodeName in ['variable','Distribution']:
      nodeInput = InputData.parameterInputFactory(nodeName, strictMode=False)
      nodeInput.addParam("name", InputData.StringType)
      hybridSamplerInput.addSub(nodeInput)
    inputSpecification.addSub(hybridSamplerInput)

    return inputSpecification

  def __init__(self):
    """
    Default Constructor that will initialize member variables with reasonable
    defaults or empty lists/dictionaries where applicable.
    @ In, None
    @ Out, None
    """
    Grid.__init__(self)
    # Working directory (Path of the directory in which all the outputs,etc. are stored)
    self.workingDir                        = ""
    # (optional) if not present, the sampler will not change the relative keyword in the input file
    self.maxSimulTime                      = None
    # print the xml tree representation of the dynamic event tree calculation
    # see variable 'self.TreeInfo'
    self.printEndXmlSummary                = False
    # flag to control if the branch info xml file needs to be removed after reading
    self.removeXmlBranchInfo               = True
    # Dictionary of the probability bins for each distribution that have been
    #  inputted by the user ('distName':[Pb_Threshold_1, Pb_Threshold_2, ..., Pb_Threshold_n])
    self.branchProbabilities               = {}
    # Dictionary of the Values' bins for each distribution that have been
    #  inputted by the user ('distName':[Pb_Threshold_1, Pb_Threshold_2, ..., Pb_Threshold_n])
    # these are the invCDFs of the PBs inputted in branchProbabilities (if ProbabilityThresholds have been inputted)
    self.branchValues                      = {}
    # List of Dictionaries of the last probability bin level (position in the array) reached for each distribution ('distName':IntegerValue)
    # This container is a working dictionary. The branchedLevels are stored in the xml tree "self.TreeInfo" since they must track
    # the evolution of the dynamic event tree
    self.branchedLevel                     = []
    # Counter for the branch needs to be run after a calculation branched (it is a working variable)
    self.branchCountOnLevel                = 0
    # Dictionary tha contains the actual branching info
    # (i.e. distribution that triggered, values of the variables that need to be changed, etc)
    self.actualBranchInfo                  = {}
    # Parent Branch end time (It's a working variable used to set up the new branches need to be run.
    #   The new branches' start time will be the end time of the parent branch )
    self.actualEndTime                     = 0.0
    # Parent Branch end time step (It's a working variable used to set up the new branches need to be run.
    #  The end time step is used to construct the filename of the restart files needed for restart the new branch calculations)
    self.actualEndTs                       = 0
    # Xml tree object. It stored all the info regarding the DET. It is in continue evolution during a DET calculation
    self.TreeInfo                          = None
    # List of Dictionaries. It is a working variable used to store the information needed to create branches from a Parent Branch
    self.endInfo                           = []
    # Queue system. The inputs are waiting to be run are stored in this queue dictionary
    self.RunQueue                          = {}
    # identifiers of the inputs in queue (name of the history... for example DET_1,1,1)
    self.RunQueue['identifiers']           = []
    # Corresponding inputs
    self.RunQueue['queue']                 = []
    # mapping from jobID to rootname in TreeInfo {jobID:rootName}
    self.rootToJob                         = {}
    # dictionary of Hybrid Samplers available
    self.hybridSamplersAvail               = {'MonteCarlo':MonteCarlo,'Stratified':Stratified,'Grid':Grid}
    # dictionary of inputted hybridsamplers need to be applied
    self.hybridStrategyToApply             = {}
    # total number of hybridsampler samples (combination of all different hybridsampler strategy)
    self.hybridNumberSamplers              = 0
    # List of variables that represent the aleatory space
    self.standardDETvariables              = []
    # Dictionary of variables that represent the epistemic space (hybrid det). Format => {'epistemicVarName':{'HybridTree name':value}}
    self.epistemicVariables                = {}

  def _localWhatDoINeed(self):
    """
      This method is a local mirror of the general whatDoINeed method.
      It is implmented here because this Sampler requests special objects
      @ In, None
      @ Out, needDict, dict, dictionary of objects needed
    """
    needDict = Sampler._localWhatDoINeed(self)
    for hybridsampler in self.hybridStrategyToApply.values():
      preNeedDict = hybridsampler.whatDoINeed()
      for key,value in preNeedDict.items():
        if key not in needDict.keys():
          needDict[key] = []
        needDict[key] = needDict[key] + value
    return needDict

  def localStillReady(self, ready):
    """
      first perform some check to understand what it needs to be done possibly perform an early return
      ready is returned
      @ In,  ready, bool, a boolean representing whether the caller is prepared for another input.
      @ Out, ready, bool, a boolean representing whether the caller is prepared for another input.
    """
    self._endJobRunnable = max((len(self.RunQueue['queue']),1))
    if(len(self.RunQueue['queue']) != 0 or self.counter == 0):
      ready = True
    else:
      if self.printEndXmlSummary:
        myFile = open(os.path.join(self.workingDir,self.name + "_outputSummary.xml"),'w')
        for treeNode in self.TreeInfo.values():
          treeNode.writeNodeTree(myFile)
        myFile.close()
      ready = False
    return ready

  def _retrieveParentNode(self,idj):
    """
      Grants access to the parent node of a particular job
      @ In, idj, string, the identifier of a job object
      @ Out, parentNode, TreeStructure.Node, the parent node of the job linked to idj
    """
    if(idj == self.TreeInfo[self.rootToJob[idj]].getrootnode().name):
      parentNode = self.TreeInfo[self.rootToJob[idj]].getrootnode()
    else:
      parentNode = list(self.TreeInfo[self.rootToJob[idj]].getrootnode().iter(idj))[0]
    return parentNode

  def localFinalizeActualSampling(self,jobObject,model,myInput,genRunQueue=True):
    """
      General function (available to all samplers) that finalize the sampling
      calculation just ended. In this case (DET), The function reads the
      information from the ended calculation, updates the working variables, and
      creates the new inputs for the next branches
      @ In, jobObject, instance, an instance of a JobHandler
      @ In, model, model instance, it is the instance of a RAVEN model
      @ In, myInput, list, the generating input
      @ In, genRunQueue, bool, optional, True if the RunQueue needs to be updated
      @ Out, None
    """
    self.workingDir = model.workingDir
    # Get the parent element tree (xml object) to retrieve the information needed to create the new inputs
    parentNode = self._retrieveParentNode(jobObject.identifier)
    # set runEnded and running to true and false respectively
    parentNode.add('runEnded',True)
    parentNode.add('running',False)


    # Read the branch info from the parent calculation (just ended calculation)
    # This function stores the information in the dictionary 'self.actualBranchInfo'
    # If no branch info, this history is concluded => return

    ## There are two ways to get at the working directory from the job instance
    ## and both feel a bit hacky and fragile to changes in the Runner classes.
    ## They are both listed below and the second inevitably stems from the first.
    ## I am wondering if there is a reason we cannot use the model.workingDir
    ## from above here? Granted the job instance should have a snapshot of
    ## whatever the model's current working directory was for that evaluation,
    ## and it could have changed in the meantime, so I will keep this as is for
    ## now, but note this should be re-evaluated in the future. -- DPM 4/12/17
    # codeModel = jobObject.args[0]
    # jobWorkingDir = codeModel.workingDir
    kwargs = jobObject.args[3]
    stepWorkingDir = kwargs['WORKING_DIR']
    jobWorkingDir = os.path.join(stepWorkingDir,kwargs['prefix'] if 'prefix' in kwargs.keys() else '1')

    ## This appears to be the same, so I am switching to the model's workingDir
    ## since it is more directly available and less change to how data is stored
    ## in the args of a job instance. -- DPM 4/12/17
    if not self.__readBranchInfo(jobObject.getMetadata()['outfile'], jobWorkingDir):
      parentNode.add('completedHistory', True)
      parentNode.add('endTime',self.actualEndTime)
      return False
    # Collect the branch info in a multi-level dictionary
    endInfo = {'endTime':self.actualEndTime,'endTimeStep':self.actualEndTs,'branchDist':list(self.actualBranchInfo.keys())[0]}
    endInfo['branchChangedParams'] = self.actualBranchInfo[endInfo['branchDist']]
    # check if RELAP7 mode is activated, in case prepend the "<distribution>" string
    if any("<distribution>" in s for s in self.branchProbabilities.keys()):
      endInfo['branchDist'] = self.toBeSampled.keys()[self.toBeSampled.values().index(endInfo['branchDist'])]
      #endInfo['branchDist'] = "<distribution>"+endInfo['branchDist']
    parentNode.add('actualEndTimeStep',self.actualEndTs)
    # # Get the parent element tree (xml object) to retrieve the information needed to create the new inputs
    endInfo['parentNode'] = parentNode
    # get the branchedLevel dictionary
    branchedLevel = {}
    for distk, distpb in zip(endInfo['parentNode'].get('SampledVarsPb').keys(),endInfo['parentNode'].get('SampledVarsPb').values()):
      if distk not in self.epistemicVariables.keys():
        branchedLevel[distk] = utils.index(self.branchProbabilities[distk],distpb)
    if not branchedLevel:
      self.raiseAnError(RuntimeError,'branchedLevel of node '+jobObject.identifier+'not found!')
    # Loop of the parameters that have been changed after a trigger gets activated
    for key in endInfo['branchChangedParams']:
      endInfo['n_branches'] = 1 + int(len(endInfo['branchChangedParams'][key]['actualValue']))
      if(len(endInfo['branchChangedParams'][key]['actualValue']) > 1):
        #  Multi-Branch mode => the resulting branches from this parent calculation (just ended)
        # will be more then 2
        # unchangedPb = probability (not conditional probability yet) that the event does not occur
        unchangedPb = 0.0
        try:
<<<<<<< HEAD
          # changed_pb = probability (not conditional probability yet) that the event A occurs and the final state is 'alpha'
          for pb in xrange(len(endInfo['branchChangedParams'][key]['associatedProbability'])):
=======
          # changed_pb = probability (not conditional probability yet) that the event A occurs and the final state is 'alpha' """
          for pb in range(len(endInfo['branchChangedParams'][key]['associatedProbability'])):
>>>>>>> e6a78e03
            unchangedPb = unchangedPb + endInfo['branchChangedParams'][key]['associatedProbability'][pb]
        except KeyError:
          self.raiseAWarning("KeyError:"+str(key))
        if(unchangedPb <= 1):
          endInfo['branchChangedParams'][key]['unchangedPb'] = 1.0-unchangedPb
        else:
          self.raiseAWarning("unchangedPb > 1:"+str(unchangedPb))
      else:
        # Two-Way mode => the resulting branches from this parent calculation (just ended) = 2
        if branchedLevel[endInfo['branchDist']] > len(self.branchProbabilities[endInfo['branchDist']])-1:
          pb = 1.0
        else:
          pb = self.branchProbabilities[endInfo['branchDist']][branchedLevel[endInfo['branchDist']]]
        endInfo['branchChangedParams'][key]['unchangedPb'] = 1.0 - pb
        endInfo['branchChangedParams'][key]['associatedProbability'] = [pb]

    self.branchCountOnLevel = 0
    # # set runEnded and running to true and false respectively
    # The branchedLevel counter is updated
    if branchedLevel[endInfo['branchDist']] < len(self.branchProbabilities[endInfo['branchDist']]):
      branchedLevel[endInfo['branchDist']] += 1

    # Append the parent branchedLevel (updated for the new branch/es) in the list tha contains them
    # (it is needed in order to avoid overlapping among info coming from different parent calculations)
    # When this info is used, they are popped out
    self.branchedLevel.append(branchedLevel)

    # Append the parent end info in the list tha contains them
    # (it is needed in order to avoid overlapping among info coming from different parent calculations)
    # When this info is used, they are popped out
    self.endInfo.append(endInfo)

    # Compute conditional probability
    self.computeConditionalProbability()

    # Create the inputs and put them in the runQueue dictionary (if genRunQueue is true)
    if genRunQueue:
      self._createRunningQueue(model,myInput)
      self._endJobRunnable = len(self.RunQueue['identifiers'])
    return True

  def computeConditionalProbability(self,index=None):
    """
      Function to compute Conditional probability of the branches that are going to be run.
      The conditional probabilities are stored in the self.endInfo object
      @ In, index, int, optional, position in the self.endInfo list (optional). Default = 0
      @ Out, None
    """
    if not index:
      index = len(self.endInfo)-1
    try:
      parentCondPb = self.endInfo[index]['parentNode'].get('conditionalPb')
      if parentCondPb is None:
        self.raiseAnError(Exception, "parent node conditional pb not found. It should not happen!!!")
    except KeyError:
      parentCondPb = 1.0
    # for all the branches the conditional pb is computed
    # unchangedConditionalPb = Conditional Probability of the branches in which the event has not occurred
    # changedConditionalPb   = Conditional Probability of the branches in which the event has occurred
    for key in self.endInfo[index]['branchChangedParams']:
      self.endInfo[index]['branchChangedParams'][key]['changedConditionalPb'] = []
      self.endInfo[index]['branchChangedParams'][key]['unchangedConditionalPb'] = parentCondPb*float(self.endInfo[index]['branchChangedParams'][key]['unchangedPb'])
      for pb in range(len(self.endInfo[index]['branchChangedParams'][key]['associatedProbability'])):
        self.endInfo[index]['branchChangedParams'][key]['changedConditionalPb'].append(parentCondPb*float(self.endInfo[index]['branchChangedParams'][key]['associatedProbability'][pb]))

  def __readBranchInfo(self,outBase=None,currentWorkingDir=None):
    """
      Function to read the Branching info that comes from a Model
      The branching info (for example, distribution that triggered, parameters must be changed, etc)
      are supposed to be in a xml format
      @ In, outBase, string, optional, it is the output root that, if present, is used to construct the file name the function is going to try reading.
      @ In, currentWorkingDir, string, optional, it is the current working directory. If not present, the branch info are going to be looked in the self.workingDir
      @ Out, branchPresent, bool, true if the info are present (a set of new branches need to be run), false if the actual parent calculation reached an end point
    """
    # Remove all the elements from the info container
    del self.actualBranchInfo
    branchPresent = False
    self.actualBranchInfo = {}
    # Construct the file name adding the outBase root if present
    filename   = outBase + "_actual_branch_info.xml" if outBase else "actual_branch_info.xml"
    workingDir = currentWorkingDir if currentWorkingDir is not None else self.workingDir

    if not os.path.isabs(filename):
      filename = os.path.join(workingDir,filename)

    if not os.path.exists(filename):
      self.raiseADebug('branch info file ' + os.path.basename(filename) +' has not been found. => No Branching.')
      return branchPresent
    # Parse the file and create the xml element tree object
    #try:
    branchInfoTree = ET.parse(filename)
    self.raiseADebug('Done parsing '+filename)
    root = branchInfoTree.getroot()
    # Check if endTime and endTimeStep (time step)  are present... In case store them in the relative working vars
    #try: #Branch info written out by program, so should always exist.
    self.actualEndTime = float(root.attrib['end_time'])
    self.actualEndTs   = int(root.attrib['end_ts']) if  'end_ts' in root.attrib.keys() else -1
    #except? pass
    # Store the information in a dictionary that has as keywords the distributions that triggered
    for node in root:
      distTrigger = root.findall(".//Distribution_trigger")
      if not len(distTrigger):
        self.raiseAnError(Exception, '"Distribution_trigger" node has not been found in file: '+str(filename))
      elif len(distTrigger) > 1:
        self.raiseAWarning ( 'More then one "Distribution_trigger" node have been found in file: '+str(filename)+'. Grepping the first one only!')
      node = distTrigger[0]
      distName = node.attrib['name'].strip()
      self.actualBranchInfo[distName] = {}
      variables = node.findall(".//Variable")
      if len(variables) > 0:
        for child in variables:
          varName = child.text.strip()
          varType = child.attrib.get('type','auxiliar').strip()
          newValue = child.attrib.get('actual_value',None)
          oldValue = child.attrib.get('old_value',None)
          multiBranchPb = child.attrib.get('probability',None)
          if newValue is None:
            self.raiseAnError('"actual_value" is not present in the branch info file: '+str(filename)+'!')
          if oldValue is None:
            self.raiseAnError('"old_value" is not present in the branch info file: '+str(filename)+'!')
          newValue = [elm.strip() for elm in newValue.split()]
          if len(newValue) > 1:
            if multiBranchPb is None:
              self.raiseAnError(Exception, 'Multiple entries have been provided for "actual_value" (space separated value) but no "probability" attribute has been found!')
            multiBranchPb = [elm.strip() for elm in multiBranchPb.split()]
            if len(multiBranchPb) != len(newValue):
              self.raiseAnError(Exception, 'Multiple entries have been provided for "actual_value" (space separated value) but the number of entries in "probability" attribute does not match!')
            multiBranchPb = [utils.floatConversion(elm) for elm in multiBranchPb]
            if None in multiBranchPb:
              self.raiseAnError(ValueError, 'One of the entries in "probability" attribute can not be converted in float!')
          if multiBranchPb is not None and len(newValue) == 1:
            self.raiseAnError(Exception, 'Attribute "probability" has been inputted but no multi-branch detected.')
          # store
          self.actualBranchInfo[distName][varName] = {'varType':varType,'actualValue':newValue,'oldValue':oldValue.strip()}
          if multiBranchPb is not None:
            self.actualBranchInfo[distName][varName]['associatedProbability'] = multiBranchPb
      else:
        # not provided information regardind
        self.actualBranchInfo[distName]['None'] = {'varType':'None','actualValue':'None','oldValue':'None'}
    # remove the file
    if self.removeXmlBranchInfo:
      os.remove(filename)
    branchPresent = True
    return branchPresent

  def _createRunningQueueBeginOne(self,rootTree,branchedLevel, model,myInput):
    """
      Method to generate the running internal queue for one point in the epistemic
      space. It generates the initial information to instantiate the root of a
      Deterministic Dynamic Event Tree.
      @ In, rootTree, Node object, the rootTree of the single coordinate in the epistemic space.
      @ In, branchedLevel, dict, dictionary of the levels reached by the rootTree mapped in the internal grid dictionary (self.branchProbabilities)
      @ In, model, Models object, the model that is used to explore the input space (e.g. a code, like RELAP-7)
      @ In, myInput, list, list of inputs for the Models object (passed through the Steps XML block)
      @ Out, None
    """
    # add additional edits if needed
    model.getAdditionalInputEdits(self.inputInfo)

    precSampled = rootTree.getrootnode().get('hybridsamplerCoordinate')
    rootnode    =  rootTree.getrootnode()
    rname       = rootnode.name
    rootnode.add('completedHistory', False)
    # Fill th values dictionary in
    if precSampled:
      self.inputInfo['hybridsamplerCoordinate'  ] = copy.deepcopy(precSampled)
    self.inputInfo['prefix'                    ] = rname.encode()
    self.inputInfo['initiatorDistribution'     ] = []
    self.inputInfo['triggeredVariable'         ] = b'None'
    self.inputInfo['PbThreshold'               ] = []
    self.inputInfo['ValueThreshold'            ] = []
    self.inputInfo['branchChangedParam'        ] = [b'None']
    self.inputInfo['branchChangedParamValue'   ] = [b'None']
    self.inputInfo['startTime'                 ] = -sys.float_info.max
    self.inputInfo['endTimeStep'               ] = 0
    self.inputInfo['RAVEN_parentID'            ] = "None"
    self.inputInfo['RAVEN_isEnding'            ] = True
    self.inputInfo['conditionalPb'            ] = 1.0
    self.inputInfo['happenedEvent'             ] = False
    for key in self.branchProbabilities.keys():
      self.inputInfo['initiatorDistribution'].append(self.toBeSampled[key])
    for key in self.branchProbabilities.keys():
      self.inputInfo['PbThreshold'].append(self.branchProbabilities[key][branchedLevel[key]])
    for key in self.branchProbabilities.keys():
      self.inputInfo['ValueThreshold'].append(self.branchValues[key][branchedLevel[key]])
    for varname in self.standardDETvariables:
      self.inputInfo['SampledVars'  ][varname] = self.branchValues[varname][branchedLevel[varname]]
      self.inputInfo['SampledVarsPb'][varname] = self.branchProbabilities[varname][branchedLevel[varname] ]
    # constant variables
    self._constantVariables()

    if precSampled:
      for precSample in precSampled:
        self.inputInfo['SampledVars'  ].update(precSample['SampledVars'])
        self.inputInfo['SampledVarsPb'].update(precSample['SampledVarsPb'])
    pointPb = reduce(mul,[it for sub in [pre['SampledVarsPb'].values() for pre in precSampled ] for it in sub] if precSampled else [1.0])
    self.inputInfo['PointProbability' ] = pointPb
    self.inputInfo['ProbabilityWeight'] = pointPb
    self.inputInfo.update({'ProbabilityWeight-'+key.strip():value for key,value in self.inputInfo['SampledVarsPb'].items()})

    if(self.maxSimulTime):
      self.inputInfo['endTime'] = self.maxSimulTime
    # Add the new input path into the RunQueue system
    newInputs = {'args':[str(self.type)], 'kwargs':dict(self.inputInfo)}
    for key,value in self.inputInfo.items():
      rootnode.add(key,copy.copy(value))
    self.RunQueue['queue'].append(newInputs)
    self.RunQueue['identifiers'].append(self.inputInfo['prefix'].encode())
    self.rootToJob[self.inputInfo['prefix']] = rname
    del newInputs
    self.counter += 1

  def _createRunningQueueBegin(self,model,myInput):
    """
      Method to generate the running internal queue for all the points in
      the epistemic space. It generates the initial information to
      instantiate the roots of all the N-D coordinates to construct multiple
      Deterministic Dynamic Event Trees.
      @ In, model, Models object, the model that is used to explore the input space (e.g. a code, like RELAP-7)
      @ In, myInput, list, list of inputs for the Models object (passed through the Steps XML block)
      @ Out, None
    """
    # We construct the input for the first DET branch calculation'
    # Increase the counter
    # The root name of the xml element tree is the starting name for all the branches
    # (this root name = the user defined sampler name)
    # Get the initial branchedLevel dictionary (=> the list gets empty)
    branchedLevel = self.branchedLevel.pop(0)
    for rootTree in self.TreeInfo.values():
      self._createRunningQueueBeginOne(rootTree,branchedLevel, model,myInput)

  def _createRunningQueueBranch(self,model,myInput,forceEvent=False):
    """
      Method to generate the running internal queue right after a branch occurred
      It generates the the information to insatiate the branches' continuation of the Deterministic Dynamic Event Tree
      @ In, model, Models object, the model that is used to explore the input space (e.g. a code, like RELAP-7)
      @ In, myInput, list, list of inputs for the Models object (passed through the Steps XML block)
      @ In, forceEvent, bool, if True the events are forced to happen (basically, the "unchanged event" is not created at all)
      @ Out, None
    """
    # The first DET calculation branch has already been run'
    # Start the manipulation:

    #  Pop out the last endInfo information and the branchedLevel
    branchedLevelParent     = self.branchedLevel.pop(0)
    endInfo                 = self.endInfo.pop(0)
    self.branchCountOnLevel = 0
    # n_branches = number of branches need to be run
    nBranches = endInfo['n_branches']
    # Check if the distribution that just triggered hitted the last probability threshold .
    # In case we create a number of branches = endInfo['n_branches'] - 1 => the branch in
    # which the event did not occur is not going to be tracked
    if branchedLevelParent[endInfo['branchDist']] >= len(self.branchProbabilities[endInfo['branchDist']]):
      self.raiseADebug('Branch ' + endInfo['parentNode'].get('name') + ' hit last Threshold for distribution ' + endInfo['branchDist'])
      self.raiseADebug('Branch ' + endInfo['parentNode'].get('name') + ' is dead end.')
      self.branchCountOnLevel = 1
      nBranches -= 1
    else:
      if forceEvent == True:
        self.branchCountOnLevel = 1
        nBranches -= 1
    # Loop over the branches for which the inputs must be created
    for _ in range(nBranches):
      del self.inputInfo
      self.counter += 1
      self.branchCountOnLevel += 1
      branchedLevel = copy.deepcopy(branchedLevelParent)
      # Get Parent node name => the branch name is creating appending to this name  a comma and self.branchCountOnLevel counter
      rname = endInfo['parentNode'].get('name') + '-' + str(self.branchCountOnLevel)
      # create a subgroup that will be appended to the parent element in the xml tree structure
      subGroup = ETS.HierarchicalNode(self.messageHandler,rname.encode())
      subGroup.add('parent', endInfo['parentNode'].get('name'))
      subGroup.add('name', rname)
      subGroup.add('completedHistory', False)
      # condPbUn = conditional probability event not occur
      # condPbC  = conditional probability event/s occur/s
      condPbUn = 0.0
      condPbC  = 0.0
      # Loop over  branchChangedParams (events) and start storing information,
      # such as conditional pb, variable values, into the xml tree object
      branchChangedParamValue = []
      branchChangedParamPb    = []
      branchParams            = []
      #subGroup.add('branchChangedParam',endInfo['branchChangedParams'].keys())

      for key in endInfo['branchChangedParams'].keys():
        branchParams.append(key)
        if self.branchCountOnLevel != 1:
          branchChangedParamValue.append(endInfo['branchChangedParams'][key]['actualValue'][self.branchCountOnLevel-2])
          branchChangedParamPb.append(endInfo['branchChangedParams'][key]['associatedProbability'][self.branchCountOnLevel-2])
          condPbC = endInfo['branchChangedParams'][key]['changedConditionalPb'][self.branchCountOnLevel-2]
          subGroup.add('happenedEvent',True)
        else:
          subGroup.add('happenedEvent',endInfo['parentNode'].get('happenedEvent'))
          branchChangedParamValue.append(endInfo['branchChangedParams'][key]['oldValue'])
          branchChangedParamPb.append(endInfo['branchChangedParams'][key]['unchangedPb'])
          condPbUn =  endInfo['branchChangedParams'][key]['unchangedConditionalPb']
      subGroup.add('branchChangedParam',branchParams)
      # add conditional probability
      if self.branchCountOnLevel != 1:
        subGroup.add('conditionalPb',condPbC)
        subGroup.add('branchChangedParamValue',branchChangedParamValue)
        subGroup.add('branchChangedParamPb',branchChangedParamPb)
      else:
        subGroup.add('conditionalPb',condPbUn)
        subGroup.add('branchChangedParamValue',branchChangedParamValue)
        subGroup.add('branchChangedParamPb',branchChangedParamPb)
      # add initiator distribution info, start time, etc.

      subGroup.add('initiatorDistribution',self.toBeSampled[endInfo['branchDist']])
      subGroup.add('triggeredVariable',endInfo['branchDist'])
      subGroup.add('startTime', endInfo['parentNode'].get('endTime'))
      # initialize the endTime to be equal to the start one... It will modified at the end of this branch
      subGroup.add('endTime', endInfo['parentNode'].get('endTime'))
      # add the branchedLevel dictionary to the subgroup
      if self.branchCountOnLevel != 1:
        branchedLevel[endInfo['branchDist']] = branchedLevel[endInfo['branchDist']] - 1
      # branch calculation info... running, queue, etc are set here
      subGroup.add('runEnded',False)
      subGroup.add('running',False)
      subGroup.add('queue',True)
      #  subGroup.set('restartFileRoot',endInfo['restartRoot'])
      # Append the new branch (subgroup) info to the parentNode in the tree object
      endInfo['parentNode'].appendBranch(subGroup)
      # Fill the values dictionary that will be passed into the model in order to create an input
      # In this dictionary the info for changing the original input is stored
      self.inputInfo = {'prefix':rname.encode(),'endTimeStep':endInfo['endTimeStep'],
                'branchChangedParam':subGroup.get('branchChangedParam'),
                'branchChangedParamValue':subGroup.get('branchChangedParamValue'),
                'conditionalPb':subGroup.get('conditionalPb'),
                'startTime':endInfo['parentNode'].get('endTime'),
                'RAVEN_parentID':subGroup.get('parent'),
                'RAVEN_isEnding':True}

      #'RAVEN_parentID','RAVEN_isEnding'
      self.inputInfo['happenedEvent'] = subGroup.get('happenedEvent')
      # add additional edits if needed
      model.getAdditionalInputEdits(self.inputInfo)
      # add the newer branch name to the map
      self.rootToJob[rname] = self.rootToJob[subGroup.get('parent')]
      # check if it is a preconditioned DET sampling, if so add the relative information
      precSampled = endInfo['parentNode'].get('hybridsamplerCoordinate')
      if precSampled:
        self.inputInfo['hybridsamplerCoordinate'] = copy.deepcopy(precSampled)
        subGroup.add('hybridsamplerCoordinate', precSampled)
      # Check if the distribution that just triggered hitted the last probability threshold .
      #  In this case there is not a probability threshold that needs to be added in the input
      #  for this particular distribution
      if not (branchedLevel[endInfo['branchDist']] >= len(self.branchProbabilities[endInfo['branchDist']])):
        self.inputInfo['initiatorDistribution' ] = [self.toBeSampled[endInfo['branchDist']]]
        self.inputInfo['triggeredVariable'     ] = endInfo['branchDist']
        self.inputInfo['PbThreshold'           ] = [self.branchProbabilities[endInfo['branchDist']][branchedLevel[endInfo['branchDist']]]]
        self.inputInfo['ValueThreshold'        ] = [self.branchValues[endInfo['branchDist']][branchedLevel[endInfo['branchDist']]]]
      #  For the other distributions, we put the unbranched thresholds
      #  Before adding these thresholds, check if the keyword 'initiatorDistribution' is present...
      #  (In the case the previous if statement is true, this keyword is not present yet
      #  Add it otherwise
      if not ('initiatorDistribution' in self.inputInfo.keys()):
        self.inputInfo['initiatorDistribution' ] = []
        self.inputInfo['PbThreshold'           ] = []
        self.inputInfo['ValueThreshold'        ] = []
        self.inputInfo['triggeredVariable'     ] = b'None'
      # Add the unbranched thresholds
      for key in self.branchProbabilities.keys():
        if not (key in self.toBeSampled[endInfo['branchDist']]) and (branchedLevel[key] < len(self.branchProbabilities[key])):
          self.inputInfo['initiatorDistribution'].append(self.toBeSampled[key.encode()])
      for key in self.branchProbabilities.keys():
        if not (key in self.toBeSampled[endInfo['branchDist']]) and (branchedLevel[key] < len(self.branchProbabilities[key])):
          self.inputInfo['PbThreshold'   ].append(self.branchProbabilities[key][branchedLevel[key]])
          self.inputInfo['ValueThreshold'].append(self.branchValues[key][branchedLevel[key]])
      self.inputInfo['SampledVars']   = {}
      self.inputInfo['SampledVarsPb'] = {}
      for varname in self.standardDETvariables:
        self.inputInfo['SampledVars'][varname]   = self.branchValues[varname][branchedLevel[varname]]
        self.inputInfo['SampledVarsPb'][varname] = self.branchProbabilities[varname][branchedLevel[varname]]
      self._constantVariables()
      if precSampled:
        for precSample in precSampled:
          self.inputInfo['SampledVars'  ].update(precSample['SampledVars'])
          self.inputInfo['SampledVarsPb'].update(precSample['SampledVarsPb'])
      pointPb = reduce(mul,[it for sub in [pre['SampledVarsPb'].values() for pre in precSampled ] for it in sub] if precSampled else [1.0])
      self.inputInfo['PointProbability' ] = pointPb*subGroup.get('conditionalPb')
      self.inputInfo['ProbabilityWeight'] = self.inputInfo['PointProbability' ]
      self.inputInfo.update({'ProbabilityWeight-'+key.strip():value for key,value in self.inputInfo['SampledVarsPb'].items()})
      # Add the new input path into the RunQueue system
      newInputs = {'args': [str(self.type)], 'kwargs':dict(self.inputInfo)}
      self.RunQueue['queue'].append(newInputs)
      self.RunQueue['identifiers'].append(self.inputInfo['prefix'])
      for key,value in self.inputInfo.items():
        subGroup.add(key,copy.copy(value))
      popped = endInfo.pop('parentNode')
      subGroup.add('endInfo',copy.deepcopy(endInfo))
      endInfo['parentNode'] = popped
      del branchedLevel

  def _createRunningQueue(self, model, myInput, forceEvent=False):
    """
      Function to create and append new inputs to the queue. It uses all the containers have been updated by the previous functions
      @ In, model, Model instance, model instance that can be a Code type, ROM, etc.
      @ In, myInput, list, List of the original inputs
      @ In, forceEvent, bool, True if a branching needs to be forced
      @ Out, None
    """
    if self.counter >= 1:
      # The first DET calculation branch has already been run
      # Start the manipulation:
      #  Pop out the last endInfo information and the branchedLevel
      self._createRunningQueueBranch(model, myInput, forceEvent)
    else:
      # We construct the input for the first DET branch calculation'
      self._createRunningQueueBegin(model, myInput)
    return

  def __getQueueElement(self):
    """
      Function to get an input from the internal queue system
      @ In, None
      @ Out, jobInput, list, the list of inout (First input in the queue)
    """
    # Pop out the first input in queue
    jobInput  = self.RunQueue['queue'      ].pop(0)
    jobId     = self.RunQueue['identifiers'].pop(0)
    #set running flags in self.TreeInfo
    root = self.TreeInfo[self.rootToJob[jobId]].getrootnode()
    # Update the run information flags
    if (root.name == jobId):
      root.add('runEnded',False)
      root.add('running',True)
      root.add('queue',False)
    else:
      subElm = list(root.iter(jobId))[0]
      if(subElm):
        subElm.add('runEnded',False)
        subElm.add('running',True)
        subElm.add('queue',False)

    return jobInput

  def generateInput(self,model,oldInput):
    """
      This method has to be overwritten to provide the specialization for the specific sampler
      The model instance in might be needed since, especially for external codes,
      only the code interface possesses the dictionary for reading the variable definition syntax
      @ In, model, model instance, it is the instance of a RAVEN model
      @ In, oldInput, list, a list of the original needed inputs for the model (e.g. list of files, etc. etc)
      @ Out, generateInput, (0,list), list containing the new inputs -in reality it is the model that returns this; the Sampler generates the value to be placed in the input of the model.
    """
    #NB: if someday the DET handles restarts as other samplers do in generateInput, the return code 1 indicates the result
    #  is stored in a restart data object, while 0 indicates a new run has been found.
    #model.getAdditionalInputEdits(self.inputInfo)
    return 0, self.localGenerateInput(model, oldInput)

  def localGenerateInput(self,model,myInput):
    """
      Function to select the next most informative point for refining the limit
      surface search.
      After this method is called, the self.inputInfo should be ready to be sent
      to the model
      @ In, model, model instance, an instance of a model
      @ In, myInput, list, a list of the original needed inputs for the model (e.g. list of files, etc.)
      @ Out, newerInput, list, list of new inputs
    """
    if self.counter <= 1:
      # If first branch input, create the queue
      self._createRunningQueue(model, myInput)
    # retrieve the input from the queue
    newerInput = self.__getQueueElement()
    # If no inputs are present in the queue => a branch is finished
    if not newerInput:
      self.raiseADebug('A Branch ended!')

    ## It turns out the "newerInput" contains all of the information that should
    ## be in inputInfo (which should actually be returned and not stored in the
    ## sampler object, but all samplers do this for now) -- DPM 4/26/17
    self.inputInfo = newerInput['kwargs']
    return myInput

  def _generateDistributions(self,availableDist,availableFunc):
    """
      Generates the distrbutions and functions.
      It is overloaded here because we need to manage the sub-sampling
      strategies for the Hybrid DET approach
      @ In, availDist, dict, dict of distributions
      @ In, availableFunc, dict, dict of functions
      @ Out, None
    """
    Grid._generateDistributions(self,availableDist,availableFunc)
    for hybridsampler in self.hybridStrategyToApply.values():
      hybridsampler._generateDistributions(availableDist,availableFunc)

  def localInputAndChecks(self,xmlNode, paramInput):
    """
      Class specific xml inputs will be read here and checked for validity.
      @ In, xmlNode, xml.etree.ElementTree.Element, The xml element node that will be checked against the available options specific to this Sampler.
      @ In, paramInput, InputData.ParameterInput, the parsed parameters
      @ Out, None
    """
    #TODO remove using xmlNode
    self._localInputAndChecksDET(xmlNode, paramInput)
    self._localInputAndChecksHybrid(xmlNode, paramInput)

  def _localInputAndChecksDET(self,xmlNode, paramInput):
    """
      Class specific inputs will be read here and checked for validity.
      This method reads the standard DET portion only (no hybrid)
      @ In, xmlNode, xml.etree.ElementTree.Element, The xml element node that will be checked against the available options specific to this Sampler.
      @ In, paramInput, InputData.ParameterInput, the parsed parameters
      @ Out, None
    """
    Grid.localInputAndChecks(self,xmlNode, paramInput)
    if 'printEndXmlSummary'  in xmlNode.attrib.keys():
      self.printEndXmlSummary  = xmlNode.attrib['printEndXmlSummary'].lower()  in utils.stringsThatMeanTrue()
    if 'removeXmlBranchInfo' in xmlNode.attrib.keys():
      self.removeXmlBranchInfo = xmlNode.attrib['removeXmlBranchInfo'].lower() in utils.stringsThatMeanTrue()
    if 'maxSimulationTime'   in xmlNode.attrib.keys():
      try:
        self.maxSimulTime = float(xmlNode.attrib['maxSimulationTime'])
      except (KeyError,NameError):
        self.raiseAnError(IOError,'Can not convert maxSimulationTime in float number!!!')
    branchedLevel, error_found = {}, False
    gridInfo   = self.gridEntity.returnParameter("gridInfo")
    errorFound = False
    errorMsgs  = ''

    for keyk in self.axisName:
      branchedLevel[keyk] = 0
      #branchedLevel[self.toBeSampled[keyk]] = 0
      self.standardDETvariables.append(keyk)
      if self.gridInfo[keyk] == 'CDF':
        self.branchProbabilities[keyk] = gridInfo[keyk][2]
        self.branchProbabilities[keyk].sort(key=float)
        if max(self.branchProbabilities[keyk]) > 1:
          errorMsgs += "One of the Thresholds for distribution " + str(gridInfo[keyk][2]) + " is > 1 \n"
          errorFound = True
        probMultiplicities = Counter(self.branchProbabilities[keyk])
        multiples = [prob for prob,mult in probMultiplicities.items() if mult > 1]
        ## Only the multiple variables remain
        for prob in multiples:
          errorMsgs += "In variable " + str(keyk) + " the Threshold " + str(prob)+" appears multiple times!!\n"
          errorFound = True
      else:
        self.branchValues[keyk] = gridInfo[keyk][2]
        self.branchValues[keyk].sort(key=float)
        valueMultiplicities = Counter(self.branchValues[keyk])
        multiples = [value for value,mult in valueMultiplicities.items() if mult > 1]
        ## Only the multiple variables remain
        for value in multiples:
          errorMsgs += "In variable " + str(keyk) + " the Threshold " + str(value)+" appears multiple times!!\n"
          errorFound = True
    # check if RELAP7 mode is activated, in case check that a <distribution> variable is unique in the input
    if any("<distribution>" in s for s in self.branchProbabilities.keys()):
      associatedDists = self.toBeSampled.values()
      if len(list(set(associatedDists))) != len(associatedDists):
        errorMsgs += "Distribution-mode sampling activated in " + self.name+". In this case every <distribution> needs to be assocaited with one single <Distribution> block!\n"
        errorFound = True
    if errorFound:
      self.raiseAnError(IOError,"In sampler named " + self.name+' the following errors have been found: \n'+errorMsgs )
    # Append the branchedLevel dictionary in the proper list
    self.branchedLevel.append(branchedLevel)

  def _localInputAndChecksHybrid(self,xmlNode, paramInput):
    """
      Class specific inputs will be read here and checked for validity.
      This method reads the hybrid det portion only
      @ In, xmlNode, xml.etree.ElementTree.Element, The xml element node that will be checked against the available options specific to this Sampler.
      @ In, paramInput, InputData.ParameterInput, the parsed parameters
      @ Out, None
    """
    for child in xmlNode:
      if child.tag == 'HybridSampler':
        if not 'type' in child.attrib.keys():
          self.raiseAnError(IOError,'Not found attribute type in hybridsamplerSampler block!')
        if child.attrib['type'] in self.hybridStrategyToApply.keys():
          self.raiseAnError(IOError,'Hybrid Sampler type '+child.attrib['type'] + ' already inputted!')
        if child.attrib['type'] not in self.hybridSamplersAvail.keys():
          self.raiseAnError(IOError,'Hybrid Sampler type ' +child.attrib['type'] + ' unknown. Available are '+ ','.join(self.hybridSamplersAvail.keys()) + '!')
        self.hybridNumberSamplers = 1
        # the user can decided how to sample the epistemic
        self.hybridStrategyToApply[child.attrib['type']] = self.hybridSamplersAvail[child.attrib['type']]()
        # give the hybridsampler sampler the message handler
        self.hybridStrategyToApply[child.attrib['type']].setMessageHandler(self.messageHandler)
        # make the hybridsampler sampler read  its own xml block
        childCopy = copy.deepcopy(child)
        childCopy.tag = child.attrib['type']
        childCopy.attrib.pop('type')
        self.hybridStrategyToApply[child.attrib['type']]._readMoreXML(childCopy)
        # store the variables that represent the epistemic space
        self.epistemicVariables.update(dict.fromkeys(self.hybridStrategyToApply[child.attrib['type']].toBeSampled.keys(),{}))

  def localGetInitParams(self):
    """
      Appends a given dictionary with class specific member variables and their
      associated initialized values.
      @ In, None
      @ Out, paramDict, dict, dictionary containing the parameter names as keys
        and each parameter's initial value as the dictionary values
    """
    paramDict = {}
    for key in self.branchProbabilities.keys():
      paramDict['Probability Thresholds for var ' + str(key) + ' are: '] = [str(x) for x in self.branchProbabilities[key]]
    for key in self.branchValues.keys()       :
      paramDict['Values Thresholds for var ' + str(key) + ' are: '] = [str(x) for x in self.branchValues[key]]
    return paramDict

  def localGetCurrentSetting(self):
    """
      Appends a given dictionary with class specific information regarding the
      current status of the object.
      @ In, None
      @ Out, paramDict, dict, dictionary containing the parameter names as keys
        and each parameter's initial value as the dictionary values
    """
    paramDict = {}
    paramDict['actual threshold levels are '] = self.branchedLevel[0]
    return paramDict

  def localInitialize(self):
    """
      Will perform all initialization specific to this Sampler. For instance,
      creating an empty container to hold the identified surface points, error
      checking the optionally provided solution export and other preset values,
      and initializing the limit surface Post-Processor used by this sampler.
      @ In, None
      @ Out, None
    """
    if len(self.hybridStrategyToApply.keys()) > 0:
      hybridlistoflist = []
    for cnt, preckey  in enumerate(self.hybridStrategyToApply.keys()):
      hybridsampler =  self.hybridStrategyToApply[preckey]
      hybridlistoflist.append([])
      hybridsampler.initialize()
      self.hybridNumberSamplers *= hybridsampler.limit
      while hybridsampler.amIreadyToProvideAnInput():
        hybridsampler.counter +=1
        hybridsampler.localGenerateInput(None,None)
        hybridsampler.inputInfo['prefix'] = hybridsampler.counter
        hybridlistoflist[cnt].append(copy.deepcopy(hybridsampler.inputInfo))
    if self.hybridNumberSamplers > 0:
      self.raiseAMessage('Number of Hybrid Samples are ' + str(self.hybridNumberSamplers) + '!')
      hybridNumber = self.hybridNumberSamplers
      combinations = list(itertools.product(*hybridlistoflist))
    else:
      hybridNumber = 1
    self.TreeInfo = {}
    for precSample in range(hybridNumber):
      elm = ETS.HierarchicalNode(self.messageHandler,self.name + '_' + str(precSample+1))
      elm.add('name', self.name + '_'+ str(precSample+1))
      elm.add('startTime', str(0.0))
      # Initialize the endTime to be equal to the start one...
      # It will modified at the end of each branch
      elm.add('endTime', str(0.0))
      elm.add('runEnded',False)
      elm.add('running',True)
      elm.add('queue',False)
      # if preconditioned DET, add the sampled from hybridsampler samplers
      if self.hybridNumberSamplers > 0:
        elm.add('hybridsamplerCoordinate', combinations[precSample])
        for point in combinations[precSample]:
          for epistVar, val in point['SampledVars'].items():
            self.epistemicVariables[epistVar][elm.get('name')] = val
      # The dictionary branchedLevel is stored in the xml tree too. That's because
      # the advancement of the thresholds must follow the tree structure
      elm.add('branchedLevel', self.branchedLevel[0])
      # Here it is stored all the info regarding the DET => we create the info for all the
      # branchings and we store them
      self.TreeInfo[self.name + '_' + str(precSample+1)] = ETS.HierarchicalTree(self.messageHandler,elm)

    initBranchProbabilities = copy.copy(self.branchProbabilities)
    initBranchValues        = copy.copy(self.branchValues)
    for key in self.branchProbabilities.keys():
      if ("<distribution>" in key) or (self.variables2distributionsMapping[key]['totDim']==1):
        # 1Dimensional Distributions (inverse CDF)
        initBranchValues[key] = [self.distDict[key].ppf(float(self.branchProbabilities[key][index])) for index in range(len(self.branchProbabilities[key]))]
      else:
        # NDimensional Distrubutions (inverse Marginal CDF)
        initBranchValues[key] = [self.distDict[key].inverseMarginalDistribution(float(self.branchProbabilities[key][index]),self.variables2distributionsMapping[key]['dim']-1) for index in range(len(self.branchProbabilities[key]))]

    for key in self.branchValues.keys():
      #self.distDict[variable].inverseMarginalDistribution(coordinatesPlusOne[variable] ,self.variables2distributionsMapping[key]['dim']-1)
      if ("<distribution>" in key) or (self.variables2distributionsMapping[key]['totDim']==1):
        # 1Dimensional Distributions (CDF)
        initBranchProbabilities[key] = [self.distDict[key].cdf(float(self.branchValues[key][index])) for index in range(len(self.branchValues[key]))]
      else:
        # NDimensional Distrubutions (Marginal CDF)
        initBranchProbabilities[key] = [self.distDict[key].marginalDistribution(float(self.branchValues[key][index]),self.variables2distributionsMapping[key]['dim']-1) for index in range(len(self.branchValues[key]))]

    self.branchValues.update(initBranchValues)
    self.branchProbabilities.update(initBranchProbabilities)
    for key in self.branchValues.keys():
      # add the last forced branch (CDF=1)
      if 1.0 not in self.branchProbabilities[key]:
        self.branchProbabilities[key].append( 1.0 )
        if ("<distribution>" in key) or (self.variables2distributionsMapping[key]['totDim']==1):
          self.branchValues[key].append( self.distDict[key].ppf(1.0) )
        else:
          self.branchValues[key].append(self.distDict[key].inverseMarginalDistribution(1.0,self.variables2distributionsMapping[key]['dim']-1) )
    self.limit = sys.maxsize
    # add expected metadata
    self.addMetaKeys(*['RAVEN_parentID','RAVEN_isEnding','conditionalPb','triggeredVariable','happenedEvent'])<|MERGE_RESOLUTION|>--- conflicted
+++ resolved
@@ -269,13 +269,8 @@
         # unchangedPb = probability (not conditional probability yet) that the event does not occur
         unchangedPb = 0.0
         try:
-<<<<<<< HEAD
-          # changed_pb = probability (not conditional probability yet) that the event A occurs and the final state is 'alpha'
-          for pb in xrange(len(endInfo['branchChangedParams'][key]['associatedProbability'])):
-=======
           # changed_pb = probability (not conditional probability yet) that the event A occurs and the final state is 'alpha' """
           for pb in range(len(endInfo['branchChangedParams'][key]['associatedProbability'])):
->>>>>>> e6a78e03
             unchangedPb = unchangedPb + endInfo['branchChangedParams'][key]['associatedProbability'][pb]
         except KeyError:
           self.raiseAWarning("KeyError:"+str(key))
