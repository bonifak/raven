"""
  Module containing interface with SciKit-Learn clustering
  Created on Feb 13, 2015

  @author: senrs

  TODO:
  For Clustering:
  1) paralleization: n_jobs parameter to some of the algorithms
"""

#for future compatibility with Python 3-----------------------------------------
from __future__ import division, print_function, unicode_literals, absolute_import
import warnings
warnings.simplefilter('default', DeprecationWarning)
#End compatibility block for Python 3-------------------------------------------

#External Modules---------------------------------------------------------------
from sklearn import cluster, mixture, manifold, decomposition, covariance, neural_network
from sklearn import metrics
from sklearn.neighbors import kneighbors_graph
import scipy.cluster as hier
import numpy as np
import abc
import ast
import copy
#External Modules End-----------------------------------------------------------
#Internal Modules---------------------------------------------------------------
import utils
import mathUtils
import MessageHandler
import PostProcessors #import returnFilterInterface
import DataObjects
#Internal Modules End-----------------------------------------------------------

class unSupervisedLearning(utils.metaclass_insert(abc.ABCMeta), MessageHandler.MessageUser):
  """
    This is the general interface to any unSuperisedLearning learning method.
    Essentially it contains a train, and evaluate methods
  """
  returnType = ''         ## this describe the type of information generated the
                          ## possibility are 'boolean', 'integer', 'float'

  modelType = ''          ## the broad class of the interpolator

  @staticmethod
  def checkArrayConsistency(arrayIn):
    """
      This method checks the consistency of the in-array
      @ In, arrayIn, a 1D numpy array, the array to validate
      @ Out, (consistent, errorMsg), tuple,
        consistent is a boolean where false means the input array is not a
        1D numpy array.
        errorMsg, string, the error message if the input array is inconsistent.
    """
    if type(arrayIn) != np.ndarray:
      return (False, ' The object is not a numpy array')

    ## The input data matrix kind is different for different clustering
    ## algorithms, e.g.:
    ##  [n_samples, n_features] for MeanShift and KMeans
    ##  [n_samples,n_samples]   for AffinityPropogation and SpectralCLustering

    ## In other words, MeanShift and KMeans work with points in a vector space,
    ## whereas AffinityPropagation and SpectralClustering can work with
    ## arbitrary objects, as long as a similarity measure exists for such
    ## objects. The input matrix supplied to unSupervisedLearning models as 1-D
    ## arrays of size [n_samples], (either n_features of or n_samples of them)

    if len(arrayIn.shape) != 1:
      return(False, ' The array must be 1-d')

    return (True, '')

  def __init__(self, messageHandler, **kwargs):
    """
      constructor for unSupervisedLearning class.
      @ In, messageHandler, object, Message handler object
      @ In, kwargs, dict, arguments for the unsupervised learning algorithm
    """
    self.printTag = 'unSupervised'
    self.messageHandler = messageHandler

    ## booleanFlag that controls the normalization procedure. If true, the
    ## normalization is performed. Default = True
    if kwargs != None:
      self.initOptionDict = kwargs
    else:
      self.initOptionDict = {}

    ## Labels are passed, if known a priori (optional), they used in quality
    ## estimate
    if 'Labels' in self.initOptionDict.keys():
      self.labelFeature = self.initOptionDict['Labels']
      self.initOptionDict.pop('Labels')
    else:
      self.labelFeature = None

    if 'Features' in self.initOptionDict.keys():
      self.features = self.initOptionDict['Features'].split(',')
      self.initOptionDict.pop('Features')
    else:
      self.features = None

    if 'verbosity' in self.initOptionDict:
      self.verbosity = self.initOptionDict['verbosity']
      self.initOptionDict.pop('verbosity')
    else:
      self.verbosity = None

    # average value and sigma are used for normalization of the feature data
    # a dictionary where for each feature a tuple (average value, sigma)
    self.muAndSigmaFeatures = {}
    #these need to be declared in the child classes!!!!
    self.amITrained = False

    ## The normalized training data
    self.normValues = None

  def train(self, tdict, metric = None):
    """
      Method to perform the training of the unSuperVisedLearning algorithm
      NB. The unSuperVisedLearning object is committed to convert the dictionary
      that is passed (in), into the local format the interface with the kernels
      requires. So far the base class will do the translation into numpy.
      @ In, tdict, dict, training dictionary
      @ Out, None
    """

    self.metric = metric
    if type(tdict) != dict:
      self.raiseAnError(IOError, ' method "train". The training set needs to be provided through a dictionary. Type of the in-object is ' + str(type(tdict)))

    featureCount = len(self.features)
    if not isinstance(tdict[tdict.keys()[0]],dict):
      realizationCount = tdict.values()[0].size

    ############################################################################
    ## Error-handling

    ## Do all of our error handling upfront to make the meat of the code more
    ## readable:

    ## Check if the user requested something that is not available
    unidentifiedFeatures = set(self.features) - set(tdict.keys())
    if len(unidentifiedFeatures) > 0:
      ## Me write English good!
      if len(unidentifiedFeatures) == 1:
        msg = 'The requested feature: %s does not exist in the training set.' % list(unidentifiedFeatures)[0]
      else:
        msg = 'The requested features: %s do not exist in the training set.' % str(list(unidentifiedFeatures))
      self.raiseAnError(IOError, msg)

    ## Check that all of the values have the same length
    if not isinstance(tdict.values()[0],dict):
      for name,val in tdict.iteritems():
        if name in self.features and realizationCount != val.size:
          self.raiseAnError(IOError, ' In training set, the number of realizations are inconsistent among the requested features.')

    ## Check if a label feature is provided by the user and in the training data
    if self.labelFeature in tdict:
      self.labelValues = tidct[self.labelFeature]
      resp = self.checkArrayConsistency(self.labelValues)
      if not resp[0]:
        self.raiseAnError(IOError, 'In training set for ground truth labels ' + self.labelFeature + ':' + resp[1])
    else:
      self.raiseAWarning(' The ground truth labels are not known a priori')
      self.labelValues = None

    ## Not sure when this would ever happen, but check that the data you are
    ## given is a 1D array?
    # for name,val in tdict.iteritems():
    #   if name in self.features:
    #     resp = self.checkArrayConsistency(val)
    #     if not resp[0]:
    #       self.raiseAnError(IOError, ' In training set for feature ' + name + ':' + resp[1])

    ## End Error-handling
    ############################################################################

    if metric is None:
      self.normValues = np.zeros(shape = (realizationCount, featureCount))
      for cnt, feat in enumerate(self.features):
        featureValues = tdict[feat]
        (mu,sigma) = mathUtils.normalizationFactors(featureValues)
        ## Store the normalized training data, and the normalization factors for
        ## later use
        self.normValues[:, cnt] = (featureValues - mu) / sigma
        self.muAndSigmaFeatures[feat] = (mu,sigma)
    else:    # metric != None
      ## The dictionary represents a HistorySet
      if isinstance(tdict.values()[0],dict):
        ## normalize data

        ## But why this way? This should be one of the options, this looks like
        ## a form of shape matching, however what if I don't want similar
        ## shapes, I want similar valued curves in space? sigma and mu should
        ## not be forced to be computed within a curve.
        tdictNorm={}
        for key in tdict:
          tdictNorm[key]={}
          for var in tdict[key]:
            (mu,sigma) = mathUtils.normalizationFactors(tdict[key][var])
            tdictNorm[key][var] = (tdict[key][var]-mu)/sigma

        cardinality = len(tdictNorm.keys())
        self.normValues = np.zeros((cardinality,cardinality))
        keys = tdictNorm.keys()
        for i in range(cardinality):
          for j in range(i+1,cardinality):
            self.normValues[i][j] = metric.distance(tdictNorm[keys[i]],tdictNorm[keys[j]])
            self.normValues[j][i] = self.normValues[i][j]
      else:   ## PointSet
        normValues = np.zeros(shape = (realizationCount, featureCount))
        self.normValues = np.zeros(shape = (realizationCount, realizationCount))
        for cnt, feat in enumerate(self.features):
          featureValues = tdict[feat]
          (mu,sigma) = mathUtils.normalizationFactors(featureValues)
          normValues[:, cnt] = (featureValues - mu) / sigma

        ## this should operate on the normed data
        for i in range(realizationCount):
          rowI = normValues[i,:]
          for j in range(i,realizationCount):
            rowJ = normValues[j,:]
            self.normValues[i][j] = metric.distance(rowI,rowJ)
            self.normValues[j][i] = self.normValues[i][j]

    self.__trainLocal__()
    self.amITrained = True

  ## I'd be willing to bet this never gets called, and if it did it would crash
  ## under specific settings, namely using a history set.
  def evaluate(self, edict):
    """
      Method to perform the evaluation of a point or a set of points through
      the previous trained unSuperVisedLearning algorithm
      NB. The superVisedLearning object is committed to convert the dictionary
      that is passed (in), into the local format the interface with the kernels
      requires.
      @ In, edict, dict, evaluation dictionary
      @ Out, evaluation, numpy.array, array of evaluated points
    """
    if type(edict) != dict:
      self.raiseAnError(IOError, ' Method "evaluate". The evaluate request/s need/s to be provided through a dictionary. Type of the in-object is ' + str(type(edict)))

    names = edict.keys()

    realizationCount = edict.values()[0].size
    featureCount = len(self.features)

    ############################################################################
    ## Error-handling

    ## Do all of our error handling upfront to make the meat of the code more
    ## readable:

    ## Check if the user requested something that is not available
    unidentifiedFeatures = set(self.features) - set(edict.keys())
    if len(unidentifiedFeatures) > 0:
      ## Me write English good!
      if len(unidentifiedFeatures) == 1:
        msg = 'The requested feature: %s does not exist in the evaluate set.' % list(unidentifiedFeatures)[0]
      else:
        msg = 'The requested features: %s do not exist in the evaluate set.' % str(list(unidentifiedFeatures))
      self.raiseAnError(IOError, msg)

    for name,values in edict.iteritems():
      resp = self.checkArrayConsistency(values)
      if not resp[0]:
        self.raiseAnError(IOError, ' In evaluate request for feature ' + name + ':' + resp[1])

    ## End Error-handling
    ############################################################################

    ## I don't think this is necessary?
    # if self.labelFeature in edict.keys():
    #   self.labelValues = edict[self.labelFeature]

    # construct the evaluation matrix
    normedValues = np.zeros(shape = (realizationCount, featureCount))
    for cnt, feature in enumerate(self.features):
      featureValues = edict[feature]
      (mu,sigma) = self.muAndSigmaFeatures[feature]
      normedValues[:, cnt] = (featureValues - mu) / sigma
    evaluation = self.__evaluateLocal__(normedValues)

    return evaluation

  def confidence(self):
    """
      This call is used to get an estimate of the confidence in the prediction
      of the clusters. The base class self.confidence checks if the clusters are
      already evaluated (trained) then calls the local confidence
      @ In, None
      @ Out, confidence, float, the confidence
    """
    if self.amITrained:
      return self.__confidenceLocal__()
    else:
      self.raiseAnError(IOError, ' The confidence check is performed before training.')

  def getDataMiningType(self):
    """
      This method is used to return the type of data mining algorithm to be employed
      @ In, none
      @ Out, none
    """
    pass


  @abc.abstractmethod
  def __trainLocal__(self):
    """
      Perform training...
      @ In, none
      @ Out, none
    """

  @abc.abstractmethod
  def __evaluateLocal__(self, featureVals):
    """
      @ In,  featureVals, 2-D numpy.array, [n_samples,n_features]
      @ Out, targetVals , 1-D numpy.array, [n_samples]
    """

  @abc.abstractmethod
  def __confidenceLocal__(self):
    """
      This should return an estimation of the quality of the prediction.
      @ In, none
      @ Out, none
     """
#
#

class SciKitLearn(unSupervisedLearning):
  """
    SciKitLearn interface for unsupervised Learning
  """
  modelType = 'SciKitLearn'
  availImpl = {}
  availImpl['cluster'] = {}  # Generalized Cluster
  availImpl['cluster']['AffinityPropogation'    ] = (cluster.AffinityPropagation    , 'float')  # Perform Affinity Propagation Clustering of data.
  availImpl['cluster']['DBSCAN'                 ] = (cluster.DBSCAN                 , 'float')  # Perform DBSCAN clustering from vector array or distance matrix.
  availImpl['cluster']['KMeans'                 ] = (cluster.KMeans                 , 'float')  # K-Means Clustering
  availImpl['cluster']['MiniBatchKMeans'        ] = (cluster.MiniBatchKMeans        , 'float')  # Mini-Batch K-Means Clustering
  availImpl['cluster']['MeanShift'              ] = (cluster.MeanShift              , 'float')  # Mean Shift Clustering
  availImpl['cluster']['SpectralClustering'     ] = (cluster.SpectralClustering     , 'float')  # Apply clustering to a projection to the normalized laplacian.
  availImpl['cluster']['Agglomerative'          ] = (cluster.AgglomerativeClustering, 'float')  # Agglomerative Clustering - Feature of SciKit-Learn version 0.15
  #  availImpl['cluster']['FeatureAgglomeration'   ] = (cluster.FeatureAgglomeration   , 'float')  # - Feature of SciKit-Learn version 0.15
  #  availImpl['cluster']['Ward'                   ] = (cluster.Ward                   , 'float')  # Ward hierarchical clustering: constructs a tree and cuts it.

  #  availImpl['bicluster'] = {}
  #  availImpl['bicluster']['SpectralBiclustering'] = (cluster.bicluster.SpectralBiclustering, 'float')  # Spectral biclustering (Kluger, 2003).
  #  availImpl['bicluster']['SpectralCoclustering'] = (cluster.bicluster.SpectralCoclustering, 'float')  # Spectral Co-Clustering algorithm (Dhillon, 2001).

  availImpl['mixture'] = {}  # Generalized Gaussion Mixture Models (Classification)
  availImpl['mixture']['GMM'  ] = (mixture.GMM  , 'float')  # Gaussian Mixture Model
  ## Comment is not even right on it, but the DPGMM is being deprecated by SKL who
  ## admits that it is not working correctly which also explains why it is buried in
  ## their documentation.
  # availImpl['mixture']['DPGMM'] = (mixture.DPGMM, 'float')  # Variational Inference for the Infinite Gaussian Mixture Model.
  availImpl['mixture']['VBGMM'] = (mixture.VBGMM, 'float')  # Variational Inference for the Gaussian Mixture Model

  availImpl['manifold'] = {}  # Manifold Learning (Embedding techniques)
  availImpl['manifold']['LocallyLinearEmbedding'  ] = (manifold.LocallyLinearEmbedding  , 'float')  # Locally Linear Embedding
  availImpl['manifold']['Isomap'                  ] = (manifold.Isomap                  , 'float')  # Isomap
  availImpl['manifold']['MDS'                     ] = (manifold.MDS                     , 'float')  # MultiDimensional Scaling
  availImpl['manifold']['SpectralEmbedding'       ] = (manifold.SpectralEmbedding       , 'float')  # Spectral Embedding for Non-linear Dimensionality Reduction
  #  availImpl['manifold']['locally_linear_embedding'] = (manifold.locally_linear_embedding, 'float')  # Perform a Locally Linear Embedding analysis on the data.
  #  availImpl['manifold']['spectral_embedding'      ] = (manifold.spectral_embedding      , 'float')  # Project the sample on the first eigen vectors of the graph Laplacian.

  availImpl['decomposition'] = {}  # Matrix Decomposition
  availImpl['decomposition']['PCA'                 ] = (decomposition.PCA                 , 'float')  # Principal component analysis (PCA)
 # availImpl['decomposition']['ProbabilisticPCA'    ] = (decomposition.ProbabilisticPCA    , 'float')  # Additional layer on top of PCA that adds a probabilistic evaluationPrincipal component analysis (PCA)
  availImpl['decomposition']['RandomizedPCA'       ] = (decomposition.RandomizedPCA       , 'float')  # Principal component analysis (PCA) using randomized SVD
  availImpl['decomposition']['KernelPCA'           ] = (decomposition.KernelPCA           , 'float')  # Kernel Principal component analysis (KPCA)
  availImpl['decomposition']['FastICA'             ] = (decomposition.FastICA             , 'float')  # FastICA: a fast algorithm for Independent Component Analysis.
  availImpl['decomposition']['TruncatedSVD'        ] = (decomposition.TruncatedSVD        , 'float')  # Dimensionality reduction using truncated SVD (aka LSA).
  availImpl['decomposition']['SparsePCA'           ] = (decomposition.SparsePCA           , 'float')  # Sparse Principal Components Analysis (SparsePCA)
  availImpl['decomposition']['MiniBatchSparsePCA'  ] = (decomposition.MiniBatchSparsePCA  , 'float')  # Mini-batch Sparse Principal Components Analysis
  #  availImpl['decomposition']['ProjectedGradientNMF'] = (decomposition.ProjectedGradientNMF, 'float')  # Non-Negative matrix factorization by Projected Gradient (NMF)
  #  availImpl['decomposition']['FactorAnalysis'      ] = (decomposition.FactorAnalysis      , 'float')  # Factor Analysis (FA)
  #  availImpl['decomposition']['NMF'                 ] = (decomposition.NMF                 , 'float')  # Non-Negative matrix factorization by Projected Gradient (NMF)
  #  availImpl['decomposition']['SparseCoder'         ] = (decomposition.SparseCoder         , 'float')  # Sparse coding
  #  availImpl['decomposition']['DictionaryLearning'  ] = (decomposition.DictionaryLearning  , 'float')  # Dictionary Learning
  #  availImpl['decomposition']['MiniBatchDictionaryLearning'] = (decomposition.MiniBatchDictionaryLearning, 'float')  # Mini-batch dictionary learning
  #  availImpl['decomposition']['fastica'                    ] = (decomposition.fastica                    , 'float')  # Perform Fast Independent Component Analysis.
  #  availImpl['decomposition']['dict_learning'              ] = (decomposition.dict_learning              , 'float')  # Solves a dictionary learning matrix factorization problem.

  #  availImpl['covariance'] = {}  # Covariance Estimators
  #  availImpl['covariance']['EmpiricalCovariance'] = (covariance.EmpiricalCovariance, 'float')  # Maximum likelihood covariance estimator
  #  availImpl['covariance']['EllipticEnvelope'   ] = (covariance.EllipticEnvelope   , 'float')  # An object for detecting outliers in a Gaussian distributed dataset.
  #  availImpl['covariance']['GraphLasso'         ] = (covariance.GraphLasso         , 'float')  # Sparse inverse covariance estimation with an l1-penalized estimator.
  #  availImpl['covariance']['GraphLassoCV'       ] = (covariance.GraphLassoCV       , 'float')  # Sparse inverse covariance w/ cross-validated choice of the l1 penalty
  #  availImpl['covariance']['LedoitWolf'         ] = (covariance.LedoitWolf         , 'float')  # LedoitWolf Estimator
  #  availImpl['covariance']['MinCovDet'          ] = (covariance.MinCovDet          , 'float')  # Minimum Covariance Determinant (MCD): robust estimator of covariance
  #  availImpl['covariance']['OAS'                ] = (covariance.OAS                , 'float')  # Oracle Approximating Shrinkage Estimator
  #  availImpl['covariance']['ShrunkCovariance'   ] = (covariance.ShrunkCovariance   , 'float')  # Covariance estimator with shrinkage

  #  availImpl['neuralNetwork'] = {}  # Covariance Estimators
  #  availImpl['neuralNetwork']['BernoulliRBM'] = (neural_network.BernoulliRBM, 'float')  # Bernoulli Restricted Boltzmann Machine (RBM).

  def __init__(self, messageHandler, **kwargs):
    """
     constructor for SciKitLearn class.
     @ In, messageHandler, MessageHandler, Message handler object
     @ In, kwargs, dict, arguments for the SciKitLearn algorithm
     @ Out, None
    """
    unSupervisedLearning.__init__(self, messageHandler, **kwargs)
    self.printTag = 'SCIKITLEARN'

    if 'SKLtype' not in self.initOptionDict.keys():
      self.raiseAnError(IOError, ' to define a scikit learn unSupervisedLearning Method the SKLtype keyword is needed (from KDD ' + self.name + ')')

    SKLtype, SKLsubType = self.initOptionDict['SKLtype'].split('|')
    self.initOptionDict.pop('SKLtype')

    if not SKLtype in self.__class__.availImpl.keys():
      self.raiseAnError(IOError, ' Unknown SKLtype ' + SKLtype + '(from KDD ' + self.name + ')')

    if not SKLsubType in self.__class__.availImpl[SKLtype].keys():
      self.raiseAnError(IOError, ' Unknown SKLsubType ' + SKLsubType + '(from KDD ' + self.name + ')')

    self.SKLtype = SKLtype
    self.SKLsubType = SKLsubType

    self.__class__.returnType = self.__class__.availImpl[SKLtype][SKLsubType][1]
    self.Method = self.__class__.availImpl[SKLtype][SKLsubType][0]()

    paramsDict = self.Method.get_params()

    ## Let's only keep the parameters that the Method understands, throw
    ## everything else away, maybe with a warning message?
    tempDict = {}

    for key, value in self.initOptionDict.items():
      if key in paramsDict:
        try:
          tempDict[key] = ast.literal_eval(value)
        except:
          tempDict[key] = value
      else:
        self.raiseAWarning('Ignoring unknown parameter %s to the method of type %s' % (key, SKLsubType))
    self.initOptionDict = tempDict

    self.Method.set_params(**self.initOptionDict)
    self.normValues = None
    self.outputDict = {}

  def __trainLocal__(self):
    """
      Perform training on samples in self.normValues: array,
      shape = [n_samples, n_features] or [n_samples, n_samples]
      @ In, None
      @ Out, None
    """
    ## set bandwidth for MeanShift clustering
    if hasattr(self.Method, 'bandwidth'):
      if 'bandwidth' not in self.initOptionDict.keys():
        self.initOptionDict['bandwidth'] = cluster.estimate_bandwidth(self.normValues,quantile=0.3)
      self.Method.set_params(**self.initOptionDict)
<<<<<<< HEAD

    ## We need this connectivity if we want to use structured ward
    if hasattr(self.Method, 'connectivity'):
      ## we should find a smart way to define the number of neighbors instead of
      ## default constant integer value(10)
      connectivity = kneighbors_graph(self.normValues, n_neighbors = 10)
=======
    if hasattr(self.Method, 'connectivity'):  # We need this connectivity if we want to use structured ward
      connectivity = kneighbors_graph(self.normValues, n_neighbors = min(10,len(self.normValues[:,0])-1))  # we should find a smart way to define the number of neighbors instead of default constant integer value(10)
>>>>>>> ff16605c
      connectivity = 0.5 * (connectivity + connectivity.T)
      self.initOptionDict['connectivity'] = connectivity
      self.Method.set_params(**self.initOptionDict)

    self.outputDict['outputs'] = {}
    self.outputDict['inputs' ] = self.normValues

    ## This is the stuff that will go into the solution export or just float
    ## around and maybe never be used
    self.metaDict = {}

    ## What are you doing here? Calling half of these methods does nothing
    ## unless you store the data somewhere. If you are going to blindly call
    ## whatever methods that exist in the class, then at least store them for
    ## later. Why is this done again on the PostProcessor side? I am struggling
    ## to understand what this code's purpose is except to obfuscate our
    ## interaction with skl.

    # if   hasattr(self.Method, 'fit_predict'):
    #   self.Method.fit_predict(self.normValues)
    # elif hasattr(self.Method, 'predict'):
    #   self.Method.fit(self.normValues)
    #   self.Method.predict(self.normValues)
    # elif hasattr(self.Method, 'fit_transform'):
    #   self.Method.fit_transform(self.normValues)
    # elif hasattr(self.Method, 'transform'):
    #   self.Method.fit(self.normValues)
    #   self.Method.transform(self.normValues)
    self.Method.fit(self.normValues)

    ## I don't care what algorithm you ran, these are the only things I care
    ## about, if I find one of them, then I am going to save it in our defined
    ## variable names
    variableMap = {'labels_': 'labels',
                   'embedding_': 'embeddingVectors',
                   'embedding_vectors_': 'embeddingVectors'}

    ## This will store stuff that should go into the solution export, but
    ## these each need some massaging so we will not handle this automatically.
    # metaMap = {'cluster_centers_': 'clusterCenters',
    #            'means_': 'means',
    #            'covars_': 'covars'}

    ## Not used right now, but maybe someone will want it?
    # otherMap = {'n_clusters': 'noClusters',
    #             'weights_': 'weights',
    #             'cluster_centers_indices_': 'clusterCentersIndices',
    #             'precs_': 'precs',
    #             'noComponents_': 'noComponents',
    #             'reconstructionError': 'reconstruction_error_',
    #             'explained_variance_': 'explainedVariance',
    #             'explained_variance_ratio_': 'explainedVarianceRatio'}

    for key,val in self.Method.__dict__.items():
      if key in variableMap:
        ## Translate the skl name to our naming convention
        self.outputDict['outputs'][variableMap[key]] = copy.deepcopy(val)
      ## The meta information needs special handling otherwise, we could just
      ## do this here and be done in two lines
      # if key in metaMap:
      #   self.metaDict[metaMap[key]] = copy.deepcopy(val)

    ## Below generates the output Dictionary from the trained algorithm, can be
    ## defined in a new method....
    if 'cluster' == self.SKLtype:
      if hasattr(self.Method, 'cluster_centers_') :
        centers = self.Method.cluster_centers_
      elif self.metric is None:
        ## This methods is used by any other clustering algorithm that does
        ## not generatecluster_centers_ to generate the cluster centers as the
        ## average location of all points in the cluster.
        if hasattr(self.Method,'n_clusters'):
          numClusters = self.Method.n_clusters
        else:
          numClusters = len(set(self.Method.labels_))

        centers = np.zeros([numClusters,len(self.features)])
        counter = np.zeros(numClusters)
        for val,index in enumerate(self.Method.labels_):
          centers[index] += self.normValues[val]
          counter[index] += 1

        for index,val in enumerate(centers):
          if counter[index] == 0.:
            self.raiseAnError(RuntimeError, 'The data-mining clustering method '
                                            + str(self.Method)
                                            + ' has generated a 0-size cluster')
          centers[index] = centers[index] / float(counter[index])
      else:
        centers = None

      if centers is not None:
        ## I hope these arrays are consistently ordered...
        ## We are mixing our internal storage of muAndSigma with SKLs
        ## representation of our data, I believe it is fair to say that we
        ## hand the data to SKL in the same order that we have it stored.
        for cnt, feature in enumerate(self.features):
          (mu,sigma) = self.muAndSigmaFeatures[feature]
          for center in centers:
            center[cnt] = center[cnt] * sigma + mu

        self.metaDict['clusterCenters'] = centers
    elif 'mixture' == self.SKLtype:
      # labels = self.Method.fit_predict(self.normValues)
      ## The fit_predict is not available in all versions of sklearn for GMMs
      ## besides the data should already be fit above
      labels = self.Method.predict(self.normValues)

      self.outputDict['outputs']['labels'] = labels

      if hasattr(self.Method, 'converged_'):
        if not self.Method.converged_:
          self.raiseAnError(RuntimeError, self.SKLtype + '|' + self.SKLsubType
                                          + ' did not converged. (from KDD->'
                                          + self.SKLsubType + ')')

      ## For both means and covars below:
      ##   We are mixing our internal storage of muAndSigma with SKLs
      ##   representation of our data, I believe it is fair to say that we
      ##   hand the data to SKL in the same order that we have it stored.
      if hasattr(self.Method, 'means_'):
        means = copy.deepcopy(self.Method.means_)

        for cnt, feature in enumerate(self.features):
          (mu,sigma) = self.muAndSigmaFeatures[feature]
          for center in means:
            center[cnt] = center[cnt] * sigma + mu
        self.metaDict['means'] = means

      if hasattr(self.Method, 'covars_') :
        covariance = copy.deepcopy(self.Method.covars_)

        for row, rowFeature in enumerate(self.features):
          rowSigma = self.muAndSigmaFeatures[rowFeature][1]
          for col, colFeature in enumerate(self.features):
            colSigma = self.muAndSigmaFeatures[colFeature][1]
            covariance[row,col] = covariance[row,col] * rowSigma * colSigma
        self.metaDict['covars'] = covariance
    elif 'decomposition' == self.SKLtype:

      if 'embeddingVectors' not in self.outputDict['outputs']:
        if hasattr(self.Method, 'transform'):
          embeddingVectors = self.Method.transform(self.normValues)
          self.outputDict['outputs']['embeddingVectors'] = embeddingVectors
        elif hasattr(self.Method, 'fit_transform'):
          embeddingVectors = self.Method.fit_transform(self.normValues)
          self.outputDict['outputs']['embeddingVectors'] = embeddingVectors
        else:
          self.raiseAWarning('The embedding vectors could not be computed.')

      if hasattr(self.Method, 'components_'):
        self.metaDict['components'] = self.Method.components_

      if hasattr(self.Method, 'means_'):
        self.metaDict['means'] = self.Method.means_

      if hasattr(self.Method, 'explained_variance_'):
        self.explainedVariance_ = copy.deepcopy(self.Method.explained_variance_)
        self.metaDict['explainedVariance'] = self.explainedVariance_

      if hasattr(self.Method, 'explained_variance_ratio_'):
        self.metaDict['explainedVarianceRatio'] = self.Method.explained_variance_ratio_

  def __evaluateLocal__(self, featureVals):
    """
      Method to return labels of an already trained unSuperVised algorithm.
      @ In, featureVals, numpy.array, feature values
      @ Out, labels, numpy.array, labels
    """
    if hasattr(self.Method, 'predict'):
      labels = self.Method.predict(featureVals)
    else:
      labels = self.Method.fit_predict(featureVals)


    return labels

  def __confidenceLocal__(self):
    """
      This should return an estimation dictionary of the quality of the
      prediction.
      @ In, None
      @ Out, self.outputdict['confidence'], dict, dictionary of the confidence
      metrics of the algorithms
    """
    self.outputDict['confidence'] = {}

    ## I believe you should always have labels populated when dealing with a
    ## clustering algorithm, this second condition may be redundant
    if 'cluster' == self.SKLtype and 'labels' in self.outputDict['outputs']:
      labels = self.outputDict['outputs']['labels']

      if np.unique(labels).size > 1:
        self.outputDict['confidence']['silhouetteCoefficient'] = metrics.silhouette_score(self.normValues , labels)

      if hasattr(self.Method, 'inertia_'):
        self.outputDict['confidence']['inertia'] = self.Method.inertia_

      ## If we have ground truth labels, then compute some additional confidence
      ## metrics
      if self.labelValues is not None:
        self.outputDict['confidence']['homogeneity'              ] =          metrics.homogeneity_score(self.labelValues, labels)
        self.outputDict['confidence']['completenes'              ] =         metrics.completeness_score(self.labelValues, labels)
        self.outputDict['confidence']['vMeasure'                 ] =            metrics.v_measure_score(self.labelValues, labels)
        self.outputDict['confidence']['adjustedRandIndex'        ] =        metrics.adjusted_rand_score(self.labelValues, labels)
        self.outputDict['confidence']['adjustedMutualInformation'] = metrics.adjusted_mutual_info_score(self.labelValues, labels)
    elif 'mixture' == self.SKLtype:
      self.outputDict['confidence']['aic'  ] = self.Method.aic(self.normValues)   ## Akaike Information Criterion
      self.outputDict['confidence']['bic'  ] = self.Method.bic(self.normValues)   ## Bayesian Information Criterion
      self.outputDict['confidence']['score'] = self.Method.score(self.normValues) ## log probabilities of each data point

    return self.outputDict['confidence']

  def getDataMiningType(self):
    """
      This method is used to return the type of data mining algorithm to be employed
      @ In, none
      @ Out, self.SKLtype, string, type of data mining algorithm
    """
    return self.SKLtype

#
#

class temporalSciKitLearn(unSupervisedLearning):
  """
    Data mining library to perform SciKitLearn algorithms along temporal data
  """

  def __init__(self, messageHandler, **kwargs):
    """
      constructor for temporalSciKitLearn class.
      @ In, messageHandler, Message handler object
      @ In, kwargs, arguments for the SciKitLearn algorithm
      @ Out, None
    """
    unSupervisedLearning.__init__(self, messageHandler, **kwargs)
    self.printTag = 'TEMPORALSCIKITLEARN'

    if 'SKLtype' not in self.initOptionDict.keys():
      self.raiseAnError(IOError, ' to define a scikit learn unSupervisedLearning Method the SKLtype keyword is needed (from KDD ' + self.name + ')')

    self.SKLtype, self.SKLsubType = self.initOptionDict['SKLtype'].split('|')
    self.pivotParameter = self.initOptionDict.get('pivotParameter', 'Time')

    #Pop necessary to keep from confusing SciKitLearn with extra option
    self.reOrderStep = int(self.initOptionDict.pop('reOrderStep', 5))

    # return a SciKitLearn instance as engine for SKL data mining
    self.SKLEngine = returnInstance('SciKitLearn',self, **self.initOptionDict)

    self.normValues = None
    self.outputDict = {}

  @staticmethod
  def checkArrayConsistency(arrayin, shape):
    """
      This method checks the consistency of the in-array
      @ In, object... It should be an array
      @ Out, tuple, tuple[0] is a bool (True -> everything is ok, False -> something wrong), tuple[1], string ,the error mesg
    """
    if type(arrayin) != np.ndarray:
      return (False, ' The object is not a numpy array')

    if arrayin.shape[0] != shape[0] or arrayin.shape[1] != shape[1]:
      return (False, ' The object shape is not correct')

    ## The input data matrix kind is different for different clustering methods
    ## e.g. [n_samples, n_features] for MeanShift and KMeans
    ##     [n_samples,n_samples]  for AffinityPropogation and SpectralClustering
    ## In other words, MeanShift and KMeans work with points in a vector space,
    ## whereas AffinityPropagation and SpectralClustering can work with
    ## arbitrary objects, as long as a similarity measure exists for such
    ## objects
    ## The input matrix supplied to unSupervisedLearning models as 1-D arrays o
    ##  size [n_samples], (either n_features of or n_samples of them)
    # if len(arrayin.shape) != 1: return(False, ' The array must be 1-d')
    return (True, '')

  def __deNormalizeData__(self,feat,t,data):
    """
      Method to denormalize data based on the mean and standard deviation stored
      in self.
      @In, feat, string, the feature for which the input is to be denormalized
      @In, t, float, time step identifier
      @In, data, list, input values to be denormalized
      @Out, deNormData, list, output values after denormalization
    """
    N = data.shape[0]
    deNormData = np.zeros(shape=data.shape)
    mu, sig = self.muAndSigmaFeatures[feat][0,t], self.muAndSigmaFeatures[feat][1,t]
    for n in range(N):
      deNormData[n] = data[n]*sig+mu
    return deNormData

  def train(self, tdict):
    """
      Method to train this class.
      @ In, tdict, dictionary, training dictionary
      @ Out, None
    """
    ## need to overwrite train method because time dependent data mining
    ## requires different treatment of input
    if type(tdict) != dict:
      self.raiseAnError(IOError, ' method "train". The training set needs to be provided through a dictionary. Type of the in-object is ' + str(type(tdict)))

    names = list(tdict.keys())
    values = list(tdict.values())

    self.numberOfSample = values[0].shape[0]
    self.numberOfHistoryStep = values[0].shape[1]

    ############################################################################
    ## Error-handling

    ## Do all of our error handling upfront to make the meat of the code more
    ## readable:

    ## Check if the user requested something that is not available
    unidentifiedFeatures = set(self.features) - set(names)
    if len(unidentifiedFeatures) > 0:
      ## Me write English good!
      if len(unidentifiedFeatures) == 1:
        msg = 'The requested feature: %s does not exist in the training set.' % list(unidentifiedFeatures)[0]
      else:
        msg = 'The requested features: %s do not exist in the training set.' % str(list(unidentifiedFeatures))
      self.raiseAnError(IOError, msg)

    ## Check that all of the values have the same length

    ## Check if a label feature is provided by the user and in the training data
    if self.labelFeature in names:
      self.labelValues = tidct[self.labelFeature]
      resp = self.checkArrayConsistency(self.labelValues,[self.numberOfSample, self.numberOfHistoryStep])
      if not resp[0]:
        self.raiseAnError(IOError, 'In training set for ground truth labels ' + self.labelFeature + ':' + resp[1])
    else:
      self.raiseAWarning(' The ground truth labels are not known a priori')
      self.labelValues = None

    ## End Error-handling
    ############################################################################

    self.normValues = {}

    for cnt,feature in enumerate(self.features):
      resp = self.checkArrayConsistency(tdict[feature], [self.numberOfSample, self.numberOfHistoryStep])
      if not resp[0]:
        self.raiseAnError(IOError, ' In training set for feature ' + feature + ':' + resp[1])

      self.normValues[feature] = np.zeros(shape = tdict[feature].shape)
      self.muAndSigmaFeatures[feature] = np.zeros(shape=(2,self.numberOfHistoryStep))

      for t in range(self.numberOfHistoryStep):
        featureValues = tdict[feature][:,t]
        (mu,sigma) = mathUtils.normalizationFactors(featureValues)

        ## Store the normalized training data, and the normalization factors for
        ## later use
        self.normValues[feature][:,t] = (featureValues - mu) / sigma

        self.muAndSigmaFeatures[feature][0,t] = mu
        self.muAndSigmaFeatures[feature][1,t] = sigma

    self.inputDict = tdict
    self.__trainLocal__()
    self.amITrained = True

  def __trainLocal__(self):
    """
      Method to train this class.
    """

    self.outputDict['outputs'] = {}
    self.outputDict['inputs' ] = self.normValues

    ## This is the stuff that will go into the solution export or just float
    ## around and maybe never be used
    self.metaDict = {}

    for t in range(self.numberOfHistoryStep):
      sklInput = {}
      for feat in self.features.keys():
        sklInput[feat] = self.inputDict[feat][:,t]

      self.SKLEngine.features = sklInput
      self.SKLEngine.train(sklInput)
      self.SKLEngine.confidence()

      ## Store everything from the specific timestep's SKLEngine into a running
      ## list
      for key,val in self.SKLEngine.outputDict['outputs'].items():
        if key not in self.outputDict['outputs']:
          self.outputDict['outputs'][key] = {} # [None]*self.numberOfHistoryStep
        self.outputDict['outputs'][key][t] = val

      for key,val in self.SKLEngine.metaDict.items():
        if key not in self.metaDict:
          self.metaDict[key] = {} # [None]*self.numberOfHistoryStep
        self.metaDict[key][t] = val

      if self.SKLtype in ['cluster']:

        if 'clusterCenters' not in self.metaDict.keys():
          self.metaDict['clusterCenters'] = {}

        if 'clusterCentersIndices' not in self.metaDict.keys():
          self.metaDict['clusterCentersIndices'] = {}

        # # collect labels
        # if hasattr(self.SKLEngine.Method, 'labels_'):
        #   self.outputDict['labels'][t] = self.SKLEngine.Method.labels_

        # # collect cluster centers
        if hasattr(self.SKLEngine.Method, 'cluster_centers_'):
          self.metaDict['clusterCenters'][t] = np.zeros(shape=self.SKLEngine.metaDict['clusterCenters'].shape)
          for cnt, feat in enumerate(self.features):
            self.metaDict['clusterCenters'][t][:,cnt] = self.SKLEngine.metaDict['clusterCenters'][:,cnt]
        else:
          self.metaDict['clusterCenters'][t] = self.__computeCenter__(sklInput, self.outputDict['outputs']['labels'][t])

        # collect number of clusters
        if hasattr(self.SKLEngine.Method, 'n_clusters'):
          noClusters = self.SKLEngine.Method.n_clusters
        else:
          noClusters = self.metaDict['clusterCenters'][t].shape[0]

        # collect cluster indices
        # if hasattr(self.SKLEngine.Method, 'cluster_centers_indices_'):
        #   self.metaDict['clusterCentersIndices'][t] = self.SKLEngine.Method.cluster_centers_indices_
        #   self.metaDict['clusterCentersIndices'][t] = range(noClusters)
        # else:
        #   self.metaDict['clusterCentersIndices'][t] = range(noClusters)  # use list(set(self.SKLEngine.Method.labels_)) to collect outliers
        self.metaDict['clusterCentersIndices'][t] = range(noClusters)

        # # collect optional output
        # if hasattr(self.SKLEngine.Method, 'inertia_'):
        #   if 'inertia' not in self.outputDict.keys(): self.outputDict['inertia'] = {}
        #   self.outputDict['inertia'][t] = self.SKLEngine.Method.inertia_

        # re-order clusters
        if t > 0:
          remap = self.__reMapCluster__(t, self.metaDict['clusterCenters'], self.metaDict['clusterCentersIndices'])
          for n in range(len(self.metaDict['clusterCentersIndices'][t])):
            self.metaDict['clusterCentersIndices'][t][n] = remap[self.metaDict['clusterCentersIndices'][t][n]]
          for n in range(len(self.outputDict['outputs']['labels'][t])):
            if self.outputDict['outputs']['labels'][t][n] >=0:
              self.outputDict['outputs']['labels'][t][n] = remap[self.SKLEngine.Method.labels_[n]]
          ## TODO: Remap the cluster centers now...
      elif self.SKLtype in ['mixture']:
        if 'means' not in self.metaDict.keys():
          self.metaDict['means'] = {}
        if 'componentMeanIndices' not in self.metaDict.keys():
          self.metaDict['componentMeanIndices'] = {}

        # # collect component membership
        if 'labels' not in self.outputDict['outputs']:
          self.outputDict['outputs']['labels'] = {}
        self.outputDict['outputs']['labels'][t] = self.SKLEngine.evaluate(sklInput)

        # # collect component means
        if hasattr(self.SKLEngine.Method, 'means_'):
          self.metaDict['means'][t] = np.zeros(shape=self.SKLEngine.Method.means_.shape)
          for cnt, feat in enumerate(self.features):
            self.metaDict['means'][t][:,cnt] = self.__deNormalizeData__(feat,t,self.SKLEngine.Method.means_[:,cnt])
        else:
          self.metaDict['means'][t] = self.__computeCenter__(Input['Features'], self.outputDict['labels'][t])

        # # collect number of components
        if hasattr(self.SKLEngine.Method, 'n_components'):
          numComponents = self.SKLEngine.Method.n_components
        else:
          numComponents = self.metaDict['means'][t].shape[0]

        # # collect component indices
        self.metaDict['componentMeanIndices'][t] = range(numComponents)

        # # collect optional output
        if hasattr(self.SKLEngine.Method, 'weights_'):
          if 'weights' not in self.metaDict.keys():
            self.metaDict['weights'] = {}
          self.metaDict['weights'][t] = self.SKLEngine.Method.weights_

        if 'covars' in self.SKLEngine.metaDict:
          if 'covars' not in self.metaDict.keys():
            self.metaDict['covars'] = {}
          self.metaDict['covars'][t] = self.SKLEngine.metaDict['covars']

        if hasattr(self.SKLEngine.Method, 'precs_'):
          if 'precs' not in self.metaDict.keys():
            self.metaDict['precs'] = {}
          self.metaDict['precs'][t] = self.SKLEngine.Method.precs_

        # if hasattr(self.SKLEngine.Method, 'converged_'):
        #   if 'converged' not in self.outputDict.keys():
        #     self.outputDict['converged'] = {}
        #   self.outputDict['converged'][t] = self.SKLEngine.Method.converged_

        # re-order components
        if t > 0:
          remap = self.__reMapCluster__(t, self.metaDict['means'], self.metaDict['componentMeanIndices'])
          for n in range(len(self.metaDict['componentMeanIndices'][t])):
            self.metaDict['componentMeanIndices'][t][n] = remap[self.metaDict['componentMeanIndices'][t][n]]

          for n in range(len(self.outputDict['outputs']['labels'][t])):
            if self.outputDict['outputs']['labels'][t][n] >=0:
              self.outputDict['outputs']['labels'][t][n] = remap[self.outputDict['outputs']['labels'][t][n]]
      elif 'manifold' == self.SKLtype:
        # if 'noComponents' not in self.outputDict.keys():
        #   self.outputDict['noComponents'] = {}

        if 'embeddingVectors' not in self.outputDict['outputs']:
          self.outputDict['outputs']['embeddingVectors'] = {}

        if hasattr(self.SKLEngine.Method, 'embedding_'):
          self.outputDict['outputs']['embeddingVectors'][t] = self.SKLEngine.Method.embedding_

        if 'transform' in dir(self.SKLEngine.Method):
          self.outputDict['outputs']['embeddingVectors'][t] = self.SKLEngine.Method.transform(self.SKLEngine.normValues)
        elif 'fit_transform' in dir(self.SKLEngine.Method):
          self.outputDict['outputs']['embeddingVectors'][t] = self.SKLEngine.Method.fit_transform(self.SKLEngine.normValues)

        # if hasattr(self.SKLEngine.Method, 'reconstruction_error_'):
        #   if 'reconstructionError_' not in self.outputDict.keys():
        #     self.outputDict['reconstructionError_'] = {}
        #   self.outputDict['reconstructionError_'][t] = self.SKLEngine.Method.reconstruction_error_
      elif 'decomposition' == self.SKLtype:
        for var in ['explainedVarianceRatio','means','explainedVariance',
                    'components']:
          if var not in self.metaDict:
            self.metaDict[var] = {}

        if hasattr(self.SKLEngine.Method, 'components_'):
          self.metaDict['components'][t] = self.SKLEngine.Method.components_

        ## This is not the same thing as the components above! This is the
        ## transformed data, the other composes the transformation matrix to get
        ## this. Whoever designed this, you are causing me no end of headaches
        ## with this code... I am pretty sure this can all be handled within the
        ## post-processor rather than adding this frankenstein of code just to
        ## gain access to the skl techniques.
        if 'embeddingVectors' not in self.outputDict['outputs']:
          if 'transform' in dir(self.SKLEngine.Method):
            embeddingVectors = self.SKLEngine.Method.transform(self.SKLEngine.normValues)
          elif 'fit_transform' in dir(self.SKLEngine.Method):
            embeddingVectors = self.SKLEngine.Method.fit_transform(self.SKLEngine.normValues)
          self.outputDict['outputs']['embeddingVectors'][t] = embeddingVectors

        if hasattr(self.SKLEngine.Method, 'means_'):
            self.metaDict['means'][t] = self.SKLEngine.Method.means_
        if hasattr(self.SKLEngine.Method, 'explained_variance_'):
            self.metaDict['explainedVariance'][t] = self.SKLEngine.Method.explained_variance_
        if hasattr(self.SKLEngine.Method, 'explained_variance_ratio_'):
          self.metaDict['explainedVarianceRatio'][t] = self.SKLEngine.Method.explained_variance_ratio_

      else:
        self.raiseAnError(IOError, 'Unknown type: ' + str(self.SKLtype))

  def __computeCenter__(self, data, labels):
    """
      Method to compute cluster center for clustering algorithms that do not return such information.
      This is needed to re-order cluster number
      @In, data, dict, each value of the dict is a 1-d array of data
      @In, labels, list, list of label for each sample
      @Out, clusterCenter, array, shape = [no_clusters, no_features], center coordinate
    """
    point = {}
    for cnt, l in enumerate(labels):
      if l >= 0 and l not in point.keys():
        point[l] = []
      if l >= 0:
        point[l].append(cnt)
    noCluster = len(point.keys())

    if noCluster == 0:
      self.raiseAnError(ValueError, 'number of cluster is 0!!!')

    clusterCenter = np.zeros(shape=(noCluster,len(self.features)))

    for cnt, feat in enumerate(self.features):
      for ind, l in enumerate(point.keys()):  clusterCenter[ind,cnt] = np.average(data[feat][point[l]])

    return clusterCenter

  def __computeDist__(self,t,n1,n2,dataCenter,opt):
    """
      Computes the distance between two cluster centers.
      Four different distance metrics are implemented, which can be specified by input opt
      @In, t, float, current time
      @In, n1, integer, center index 1
      @In, n2, integer, center index 2
      @In, dataCenter, dict, each value contains the center coordinate at each time step
      @In, opt, string, specifies which distance metric to use
      @Out, dist, float, distance between center n1 and center n2
    """
    x1 = dataCenter[t-1][n1,:]
    x2 = dataCenter[t][n2,:]

    if opt in ['Distance']:
      dist = np.sqrt(np.dot(x1-x2,x1-x2))
      return dist

    if opt in ['Overlap']:
      l1 = self.outputDict['outputs']['labels'][t-1]
      l2 = self.SKLEngine.Method.labels_

      point1 = []
      point2 = []

      for n in range(len(l1)):
        if l1[n] == n1:
          point1.append(n)
      for n in range(len(l2)):
        if l2[n] == n2:
          point2.append(n)
      dist = - len(set(point1).intersection(point2))

      return dist

    if opt in ['DistVariance']:
      l1 = self.outputDict['outputs']['labels'][t-1]
      l2 = self.SKLEngine.Method.labels_

      dist = np.sqrt(np.dot(x1-x2,x1-x2))
      v1 = v2 = N1 = N2 = 0
      noFeat = len(self.features)
      for n in range(len(l1)): # compute variance of points with label l1
        if l1[n] == n1:
          x = np.zeros(shape=(noFeat,))
          for cnt, feat in enumerate(self.features):    x[cnt] = self.inputDict[feat][n,t-1]
          v1 += np.sqrt(np.dot(x-x1,x-x1))**2
          N1 += 1
      for n in range(len(l2)): # compute variance of points with label l2
        if l2[n] == n2:
          x = np.zeros(shape=(noFeat,))
          for cnt, feat in enumerate(self.features):    x[cnt] = self.inputDict[feat][n,t]
          v2 += np.sqrt(np.dot(x-x2,x-x2))**2
          N2 += 1
      dist += np.abs(np.sqrt(v1/(N1-1)*1.0) - np.sqrt(v2/(N2-1)*1.0))
      return dist

    if opt in ['DistanceWithDecay']:
      K = self.reOrderStep
      decR = 1
      dist = 0
      for k in range(1,K+1):
        if t-k >= 0:
          if n1 < dataCenter[t-k].shape[0]:
            x1 = dataCenter[t-k][n1,:]
            dist += np.sqrt(np.dot(x1-x2,x1-x2))*np.exp(-(k-1)*decR)

      return dist

  def __reMapCluster__(self,t,dataCenter,dataCenterIndex):
    """
      Computes the remapping relationship between the current time step cluster and the previous time step
      @In, t, float, current time
      @In, dataCenter, dict, each value contains the center coordinate at each time step
      @In, dataCenterIndex, dict, each value contains the center index at each time step
      @Out, remap, list, remapping relation between the current time step cluster and the previous time step
    """
    indices1 = dataCenterIndex[t-1]
    indices2 = dataCenterIndex[t]

    N1 = dataCenter[t-1].shape[0]
    N2 = dataCenter[t].shape[0]

    dMatrix = np.zeros(shape=(N1,N2))
    for n1 in range(N1):
      for n2 in range(N2):
        dMatrix[n1,n2] = self.__computeDist__(t,n1,n2,dataCenter,'DistanceWithDecay')
    _, mapping = self.__localReMap__(dMatrix, (range(N1), range(N2)))

    remap = {}
    f1, f2 = [False]*N1, [False]*N2
    for mp in mapping:
      i1, i2 = mp[0], mp[1]
      if f1[i1] or f2[i2]:
        self.raiseAnError(ValueError, 'Mapping is overlapped. ')

      remap[indices2[i2]] = indices1[i1]
      f1[i1], f2[i2] = True, True

    if N2 > N1: # for the case the new cluster comes up
      tmp = 1
      for n2 in range(N2):
        if indices2[n2] not in remap.keys():
          remap[indices2[n2]] = max(indices1)+tmp
          # remap[indices2[n2]] = self.maxNoClusters + 1 # every discontinuity would introduce a new cluster index.

    return remap

  def __localReMap__(self, dMatrix,loc):
    """
      Method to return the mapping based on distance stored in dMatrix, the returned mapping shall minimize the global sum of distance
      This function is recursively called to find the global minimum, so is computationally expensive --- FIXME
      @In, dMatrix, array, shape = (no_clusterAtPreviousTimeStep, no_clusterAtCurrentTimeStep)
      @In, loc, tuple, the first element is the cluster indeces for previous time step and the second one is for the current time step
      @Out, sumDist, float, global sum of distance
      @Out, localReMap, list, remapping relation between the row and column identifier of dMatrix
    """
    if len(loc[0]) == 1:
      sumDist, localReMap = np.inf, -1
      n1 = loc[0][0]
      for n2 in loc[1]:
        if dMatrix[n1,n2] < sumDist:
          sumDist = dMatrix[n1,n2]
          localReMap = n2
      return sumDist, [(n1,localReMap)]
    elif len(loc[1]) == 1:
      sumDist, localReMap = np.inf, -1
      n2 = loc[1][0]
      for n1 in loc[0]:
        if dMatrix[n1,n2] < sumDist:
          sumDist = dMatrix[n1,n2]
          localReMap = n1
      return sumDist, [(localReMap,n2)]
    else:
      sumDist, i1, i2, localReMap = np.inf, -1, -1, []
      n1 = loc[0][0]
      temp1 = copy.deepcopy(loc[0])
      temp1.remove(n1)
      for n2 in loc[1]:
        temp2 = copy.deepcopy(loc[1])
        temp2.remove(n2)
        d_temp, l = self.__localReMap__(dMatrix, (temp1,temp2))
        if dMatrix[n1,n2] + d_temp < sumDist:
          sumDist = dMatrix[n1,n2] + d_temp
          i1, i2, localReMap = n1, n2, l
      localReMap.append((i1,i2))
      return sumDist, localReMap

  def __evaluateLocal__(self, featureVals):
    """
      Not implemented for this class
    """
    pass

  def __confidenceLocal__(self):
    """
      Not implemented for this class
    """
    pass

  def getDataMiningType(self):
    """
      This method is used to return the type of data mining algorithm to be employed
      @ In, none
      @ Out, self.SKLtype, string, type of data mining algorithm
    """
    return self.SKLtype


class Scipy(unSupervisedLearning):
  """
    Scipy interface for hierarchical Learning
  """
  modelType = 'Scipy'
  availImpl = {}
  availImpl['cluster'] = {}
  availImpl['cluster']['Hierarchical'] = (hier.hierarchy, 'float')  # Perform Hierarchical Clustering of data.

  def __init__(self, messageHandler, **kwargs):
    """
     constructor for Scipy class.
     @ In, messageHandler, MessageHandler, Message handler object
     @ In, kwargs, dict, arguments for the Scipy algorithm
     @ Out, None
    """
    unSupervisedLearning.__init__(self, messageHandler, **kwargs)
    self.printTag = 'SCIPY'
    if 'SCIPYtype' not in self.initOptionDict.keys():
      self.raiseAnError(IOError, ' to define a Scipy unSupervisedLearning Method the SCIPYtype keyword is needed (from KDD ' + self.name + ')')

    SCIPYtype, SCIPYsubType = self.initOptionDict['SCIPYtype'].split('|')
    self.initOptionDict.pop('SCIPYtype')

    if not SCIPYtype in self.__class__.availImpl.keys():
      self.raiseAnError(IOError, ' Unknown SCIPYtype ' + SCIPYtype)
    if not SCIPYsubType in self.__class__.availImpl[SCIPYtype].keys():
      self.raiseAnError(IOError, ' Unknown SCIPYsubType ' + SCIPYsubType)

    self.__class__.returnType = self.__class__.availImpl[SCIPYtype][SCIPYsubType][1]
    self.Method = self.__class__.availImpl[SCIPYtype][SCIPYsubType][0]
    self.SCIPYtype = SCIPYtype
    self.SCIPYsubType = SCIPYsubType
    self.normValues = None
    self.outputDict = {}

  def __trainLocal__(self):
    """
      Perform training on samples in self.normValues: array, shape = [n_samples, n_features] or [n_samples, n_samples]
      @ In, None
      @ Out, None
    """
    self.outputDict['outputs'] = {}
    self.outputDict['inputs' ] = self.normValues
    if hasattr(self.Method, 'linkage'):
      self.linkage = self.Method.linkage(self.normValues,self.initOptionDict['method'],self.initOptionDict['metric'])
      self.tree = self.Method.to_tree(self.linkage)

      if self.initOptionDict['dendrogram'] == 'true':
        self.ddata = self.advDendrogram(self.linkage,
                                        p                = float(self.initOptionDict['p']),
                                        leaf_rotation    = 90.,
                                        leaf_font_size   = 12.,
                                        truncate_mode    = self.initOptionDict['truncationMode'],
                                        show_leaf_counts = self.initOptionDict['leafCounts'],
                                        show_contracted  = self.initOptionDict['showContracted'],
                                        annotate_above   = self.initOptionDict['annotatedAbove'],
                                        #orientation      = self.initOptionDict['orientation'],
                                        max_d            = self.initOptionDict['level'])

      self.labels_ = hier.hierarchy.fcluster(self.linkage, self.initOptionDict['level'],self.initOptionDict['criterion'])
      self.outputDict['outputs']['labels'] = self.labels_
      return self.labels_

  def advDendrogram(self,*args, **kwargs):
    """
      This methods actually creates the dendrogram
      @ In, None
      @ Out, None
    """
    import matplotlib.pylab as plt
    plt.figure()
    max_d = kwargs.pop('max_d', None)
    if max_d and 'color_threshold' not in kwargs:
      kwargs['color_threshold'] = max_d
    annotate_above = kwargs.pop('annotate_above', 0)
    ddata = hier.hierarchy.dendrogram(*args, **kwargs)

    if not kwargs.get('no_plot', False):
      plt.title('Hierarchical Clustering Dendrogram')
      plt.xlabel('sample index')
      plt.ylabel('distance')
      for i, d, c in zip(ddata['icoord'], ddata['dcoord'], ddata['color_list']):
        x = 0.5 * sum(i[1:3])
        y = d[1]
        if y > annotate_above:
          plt.plot(x, y, 'o', c=c)
          plt.annotate("%.3g" % y, (x, y), xytext=(15, 11),
                       textcoords='offset points',
                       va='top', ha='center')
      if max_d:
        plt.axhline(y=max_d, c='0.1')
    if 'dendFileID' in self.initOptionDict:
      title = self.initOptionDict['dendFileID'] + '.pdf'
    else:
      title = 'dendrogram.pdf'
    plt.savefig(title)
    plt.close()
    return ddata

  def __evaluateLocal__(self,*args, **kwargs):
    """
      Method to return output of an already trained scipy algorithm.
      @ In, featureVals, numpy.array, feature values
      @ Out, self.dData, numpy.array, dendrogram
    """
    pass

  def __confidenceLocal__(self):
    pass


  def getDataMiningType(self):
    """
      This method is used to return the type of data mining algorithm to be employed
      @ In, none
      @ Out, self.SCIPYtype, string, type of data mining algorithm
    """
    return self.SCIPYtype


__interfaceDict = {}
__interfaceDict['SciKitLearn'] = SciKitLearn
__interfaceDict['temporalSciKitLearn'] = temporalSciKitLearn
__interfaceDict['Scipy'] = Scipy
__base = 'unSuperVisedLearning'

def returnInstance(modelClass, caller, **kwargs):
  """
    This function return an instance of the request model type
    @ In, modelClass, string, representing the instance to create
    @ In, caller, object, object that will share its messageHandler instance
    @ In, kwargs, dict, a dictionary specifying the keywords and values needed to create the instance.
    @ Out, object, an instance of a Model
  """
  try:
    return __interfaceDict[modelClass](caller.messageHandler, **kwargs)
  except KeyError as ae:  # except Exception as(ae):
    caller.raiseAnError(NameError, 'unSuperVisedLEarning', 'Unknown ' + __base + ' type ' + str(modelClass)+'.Error: '+ str(ae))

def returnClass(modelClass, caller):
  """
    This function return an instance of the request model type
    @ In, modelClass, string, representing the class to retrieve
    @ In, caller, object, object that will share its messageHandler instance
    @ Out, the class definition of the Model
  """
  try:
    return __interfaceDict[modelClass]
  except KeyError:
    caller.raiseanError(NameError, 'unSuperVisedLEarning', 'not known ' + __base + ' type ' + modelClass)<|MERGE_RESOLUTION|>--- conflicted
+++ resolved
@@ -462,17 +462,12 @@
       if 'bandwidth' not in self.initOptionDict.keys():
         self.initOptionDict['bandwidth'] = cluster.estimate_bandwidth(self.normValues,quantile=0.3)
       self.Method.set_params(**self.initOptionDict)
-<<<<<<< HEAD
 
     ## We need this connectivity if we want to use structured ward
     if hasattr(self.Method, 'connectivity'):
       ## we should find a smart way to define the number of neighbors instead of
       ## default constant integer value(10)
-      connectivity = kneighbors_graph(self.normValues, n_neighbors = 10)
-=======
-    if hasattr(self.Method, 'connectivity'):  # We need this connectivity if we want to use structured ward
-      connectivity = kneighbors_graph(self.normValues, n_neighbors = min(10,len(self.normValues[:,0])-1))  # we should find a smart way to define the number of neighbors instead of default constant integer value(10)
->>>>>>> ff16605c
+      connectivity = kneighbors_graph(self.normValues, n_neighbors = min(10,len(self.normValues[:,0])-1))
       connectivity = 0.5 * (connectivity + connectivity.T)
       self.initOptionDict['connectivity'] = connectivity
       self.Method.set_params(**self.initOptionDict)
