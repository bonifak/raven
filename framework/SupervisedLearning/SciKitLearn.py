--- conflicted
+++ resolved
@@ -180,12 +180,8 @@
     # some keywords aren't useful for this ROM
     if 'pivotParameter' in self.initOptionDict:
       # remove pivot parameter if present
-<<<<<<< HEAD
-      self.initOptionDict.pop('pivotParameter')
-=======
       self.initOptionDict.pop('pivotParameter',None)
     self.initOptionDict.pop('paramInput',None)
->>>>>>> da4ec50f
     self.printTag = 'SCIKITLEARN'
     if 'SKLtype' not in self.initOptionDict.keys():
       self.raiseAnError(IOError,'to define a scikit learn ROM the SKLtype keyword is needed (from ROM "'+name+'")')
