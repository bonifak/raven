--- conflicted
+++ resolved
@@ -100,13 +100,8 @@
     Function to add a new output source (for example a CSV file or a HDF5 object)
     @ In, toLoadFrom, source object
     @ Out, None
-<<<<<<< HEAD
-    """
-    raise NotImplementedError(self.printTag+': ERROR -> method addOutput must be implemented by derived classes!!!!')
-=======
-    '''
+    """
     utils.raiseAnError(NotImplementedError,self,'method addOutput must be implemented by derived classes!!!!')
->>>>>>> b27a102e
 
   def initialize(self,inDict):
     """
