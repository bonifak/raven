--- conflicted
+++ resolved
@@ -31,7 +31,6 @@
     </PostProcessor>
   </Models>
 
-<<<<<<< HEAD
 <Distributions>
     <MultivariateNormal name='MultivariateNormal_test'>
         <mu>0.0 60.0</mu>
@@ -39,13 +38,6 @@
             1.0 0.2
             0.2 1.0
         </covariance>
-=======
-  <Distributions>
-    <MultivariateNormal name="MultivariateNormal_test">
-      <data_filename>covMatrix.txt</data_filename>
-      <working_dir>ND_test_MC_MVN/</working_dir>
-      <mu>0.0 60.0</mu>
->>>>>>> e4195ee2
     </MultivariateNormal>
   </Distributions>
 
