--- conflicted
+++ resolved
@@ -7,32 +7,6 @@
   </RunInfo>
 
   <Steps>
-<<<<<<< HEAD
-    <MultiRun name="pth1" pauseAtEnd="False">
-      <Sampler class="Samplers" type="Grid">grd_vl_ql_smp_dpt</Sampler>
-      <Input class="DataObjects" type="PointSet">grd_vl_ql_smp_dpt_dt</Input>
-      <Model class="Models" type="ExternalModel">xtr_mdl</Model>
-      <Output class="DataObjects" type="PointSet">nt_phy_dpt_dt</Output>
-    </MultiRun>
-    <MultiRun name="pth2" pauseAtEnd="True">
-      <Sampler class="Samplers" type="LimitSurfaceSearch">dpt_smp</Sampler>
-      <Input class="DataObjects" type="PointSet">bln_smp_dt</Input>
-      <Model class="Models" type="ExternalModel">xtr_mdl</Model>
-      <Output class="DataObjects" type="PointSet">nt_phy_dpt_dt</Output>
-      <SolutionExport class="DataObjects" type="PointSet">lmt_srf_dt</SolutionExport>
-    </MultiRun>
-    <PostProcess name="pth3" pauseAtEnd="False">
-      <Input class="DataObjects" type="PointSet">lmt_srf_dt</Input>
-      <Model class="Models" type="PostProcessor">SP</Model>
-      <Output class="DataObjects" type="PointSet">sfs_pnt_dt</Output>
-    </PostProcess>
-    <IOStep name="pth4" pauseAtEnd="True">
-      <Input class="DataObjects" type="PointSet">lmt_srf_dt</Input>
-      <Output class="OutStreamManager" type="Print">lmt_srf_dmp</Output>
-      <Input class="DataObjects" type="PointSet">sfs_pnt_dt</Input>
-      <Output class="OutStreamManager" type="Print">sfs_pnt_dmp</Output>
-    </IOStep>
-=======
     <MultiRun name="pth1" pauseAtEnd="false">
       <Input class="DataObjects" type="PointSet">grd_vl_ql_smp_dpt_dt</Input>
       <Model class="Models" type="ExternalModel">xtr_mdl</Model>
@@ -57,7 +31,6 @@
       <Model class="Models" type="PostProcessor">SP</Model>
       <Output class="DataObjects" type="PointSet">sfs_pnt_dt</Output>
     </PostProcess>
->>>>>>> 27d99f2d
   </Steps>
 
   <DataObjects>
