--- conflicted
+++ resolved
@@ -39,32 +39,6 @@
 
   <Optimizers>
     <SPSA name="opt_smp">
-<<<<<<< HEAD
-      <initialization>
-        <limit>100</limit>
-        <type>min</type>
-        <initialSeed>30</initialSeed>
-      </initialization>
-      <TargetEvaluation class="DataObjects" type="PointSet">optOutput</TargetEvaluation>
-      <convergence>
-        <iterationLimit>100</iterationLimit>
-        <threshold>1e-4</threshold>
-      </convergence>
-      <variable name="leftTemperature">
-        <upperBound>600</upperBound>
-        <lowerBound>500</lowerBound>
-        <initial>250</initial>
-      </variable>
-      <variable name="rightTemperature">
-        <upperBound>600</upperBound>
-        <lowerBound>500</lowerBound>
-        <initial>250</initial>
-      </variable>
-      <objectVar>solution</objectVar>
-      <parameter>
-        <numGradAvgIterations>1</numGradAvgIterations>
-      </parameter>
-=======
         <initialization>
             <limit>100</limit>
             <type>min</type>
@@ -85,7 +59,6 @@
         <parameter>
             <numGradAvgIterations>1</numGradAvgIterations>
         </parameter>
->>>>>>> 6ff2e71f
     </SPSA>
   </Optimizers>
 
@@ -137,64 +110,6 @@
       <type>csv</type>
       <source>optOutput</source>
     </Print>
-<<<<<<< HEAD
-    <Plot dim="3" name="optPath" overwrite="false" verbosity="debug">
-      <actions>
-        <how>pdf</how>
-      </actions>
-      <plotSettings>
-        <plot>
-          <type>scatter</type>
-          <x>optData|Input|leftTemperature</x>
-          <y>optData|Input|rightTemperature</y>
-          <z>optData|Input|solution</z>
-        </plot>
-        <xlabel>leftTemperature</xlabel>
-        <ylabel>rightTemperature</ylabel>
-        <zlabel>Loss Function</zlabel>
-      </plotSettings>
-    </Plot>
-    <Plot dim="2" name="plotIteration" overwrite="false" verbosity="debug">
-      <actions>
-        <how>pdf</how>
-      </actions>
-      <plotSettings>
-        <gridSpace>3 1</gridSpace>
-        <plot>
-          <type>line</type>
-          <x>optData|Output|varsUpdate</x>
-          <y>optData|Input|leftTemperature</y>
-          <interpPointsX>300</interpPointsX>
-          <gridLocation>
-            <x>0</x>
-            <y>0</y>
-          </gridLocation>
-          <ylabel>x1</ylabel>
-        </plot>
-        <plot>
-          <type>line</type>
-          <x>optData|Output|varsUpdate</x>
-          <y>optData|Input|rightTemperature</y>
-          <interpPointsX>300</interpPointsX>
-          <gridLocation>
-            <x>1</x>
-            <y>0</y>
-          </gridLocation>
-          <ylabel>2</ylabel>
-        </plot>
-        <plot>
-          <type>line</type>
-          <x>optData|Output|varsUpdate</x>
-          <y>optData|Input|solution</y>
-          <interpPointsX>300</interpPointsX>
-          <gridLocation>
-            <x>2</x>
-            <y>0</y>
-          </gridLocation>
-          <ylabel>c</ylabel>
-        </plot>
-      </plotSettings>
-=======
     
     <Plot  name="optPath" overwrite="false" verbosity="debug">
         <actions>
@@ -249,7 +164,6 @@
             
             
         </plotSettings>
->>>>>>> 6ff2e71f
     </Plot>
     <Plot  name="metaModelOutputTestSolution" overwrite="false" verbosity="debug">
       <plotSettings>
