<?xml version="1.0" ?>
<Simulation>
  <RunInfo>
    <WorkingDir>limitSurface</WorkingDir>
    <Sequence>FirstMRun,ComputeLimitSurfacePositive,ComputeLimitSurfaceNegative,ComputeLimitSurfacePositiveNegative</Sequence>
    <batchSize>1</batchSize>
  </RunInfo>

<<<<<<< HEAD
  <Files>
    <Input name="limitSurfaceTestExternalModel.py" type="">limitSurfaceTestExternalModel.py</Input>
    <Input name="goalFunctionTest.py" type="">goalFunctionTest.py</Input>
  </Files>

=======
>>>>>>> 27d99f2d
  <Models>
    <ExternalModel ModuleToLoad="limitSurface/limitSurfaceTestExternalModel" name="PythonModule" subType="">
      <variable>z</variable>
      <variable>x0</variable>
      <variable>y0</variable>
    </ExternalModel>
    <PostProcessor name="computeLimitSurfacePositive" subType="LimitSurface">
      <parameters>x0,y0</parameters>
      <side>positive</side>
      <ROM class="Models" type="ROM">Acc</ROM>
<<<<<<< HEAD
=======
      <!--You can add here a ROM defined in Models block.If not Present, a nearest algorithm is going to be used-->
>>>>>>> 27d99f2d
      <Function class="Functions" type="External">goalFunctionForLimitSurface</Function>
    </PostProcessor>
    <PostProcessor name="computeLimitSurfaceNegative" subType="LimitSurface">
      <parameters>x0,y0</parameters>
      <side>negative</side>
      <ROM class="Models" type="ROM">Acc</ROM>
<<<<<<< HEAD
=======
      <!--You can add here a ROM defined in Models block.If not Present, a nearest algorithm is going to be used-->
>>>>>>> 27d99f2d
      <Function class="Functions" type="External">goalFunctionForLimitSurface</Function>
    </PostProcessor>
    <PostProcessor name="computeLimitSurfacePositiveNegative" subType="LimitSurface">
      <parameters>x0,y0</parameters>
      <side>both</side>
      <ROM class="Models" type="ROM">Acc</ROM>
<<<<<<< HEAD
=======
      <!--You can add here a ROM defined in Models block.If not Present, a nearest algorithm is going to be used-->
>>>>>>> 27d99f2d
      <Function class="Functions" type="External">goalFunctionForLimitSurface</Function>
    </PostProcessor>
    <ROM name="Acc" subType="SciKitLearn">
      <Features>x0,y0</Features>
      <Target>goalFunctionForLimitSurface</Target>
      <SKLtype>svm|LinearSVC</SKLtype>
      <verbose>1</verbose>
      <tol>0.0001</tol>
      <C>10</C>
    </ROM>
  </Models>

  <Functions>
    <External file="limitSurface/goalFunctionTest" name="goalFunctionForLimitSurface">
      <variable>z</variable>
    </External>
  </Functions>

  <Distributions>
    <Normal name="x0_distrib">
      <mean>4</mean>
      <sigma>2</sigma>
      <lowerBound>0.0</lowerBound>
      <upperBound>8.0</upperBound>
    </Normal>
    <Normal name="y0_distrib">
      <mean>5</mean>
      <sigma>2</sigma>
      <lowerBound>0.0</lowerBound>
      <upperBound>10.0</upperBound>
    </Normal>
  </Distributions>

  <Samplers>
    <MonteCarlo name="MC_external">
      <sampler_init>
        <limit>150</limit>
      </sampler_init>
      <variable name="x0">
        <distribution>x0_distrib</distribution>
      </variable>
      <variable name="y0">
        <distribution>y0_distrib</distribution>
      </variable>
    </MonteCarlo>
  </Samplers>

  <Steps>
    <MultiRun name="FirstMRun" re-seeding="200286">
      <Input class="DataObjects" type="PointSet">Dummy</Input>
      <Model class="Models" type="ExternalModel">PythonModule</Model>
      <Sampler class="Samplers" type="MonteCarlo">MC_external</Sampler>
      <Output class="DataObjects" type="PointSet">PointSetPostProcTest</Output>
      <Output class="OutStreamManager" type="Print">PointSetPostProcTest_dump</Output>
    </MultiRun>
    <PostProcess name="ComputeLimitSurfacePositive">
      <Input class="DataObjects" type="PointSet">PointSetPostProcTest</Input>
      <Model class="Models" type="PostProcessor">computeLimitSurfacePositive</Model>
      <Output class="DataObjects" type="PointSet">LimitSurfacePositive</Output>
      <Output class="OutStreamManager" type="Print">LimitSurfacePositive_dump</Output>
    </PostProcess>
    <PostProcess name="ComputeLimitSurfaceNegative">
      <Input class="DataObjects" type="PointSet">PointSetPostProcTest</Input>
      <Model class="Models" type="PostProcessor">computeLimitSurfaceNegative</Model>
      <Output class="DataObjects" type="PointSet">LimitSurfaceNegative</Output>
      <Output class="OutStreamManager" type="Print">LimitSurfaceNegative_dump</Output>
    </PostProcess>
    <PostProcess name="ComputeLimitSurfacePositiveNegative">
      <Input class="DataObjects" type="PointSet">PointSetPostProcTest</Input>
      <Model class="Models" type="PostProcessor">computeLimitSurfacePositiveNegative</Model>
      <Output class="DataObjects" type="PointSet">LimitSurfacePositiveNegative</Output>
      <Output class="OutStreamManager" type="Print">LimitSurfacePositiveNegative_dump</Output>
    </PostProcess>
  </Steps>

  <OutStreamManager>
    <Print name="PointSetPostProcTest_dump">
      <type>csv</type>
      <source>PointSetPostProcTest</source>
    </Print>
    <Print name="LimitSurfacePositive_dump">
      <type>csv</type>
      <source>LimitSurfacePositive</source>
    </Print>
    <Print name="LimitSurfaceNegative_dump">
      <type>csv</type>
      <source>LimitSurfaceNegative</source>
    </Print>
    <Print name="LimitSurfacePositiveNegative_dump">
      <type>csv</type>
      <source>LimitSurfacePositiveNegative</source>
    </Print>
  </OutStreamManager>

  <DataObjects>
    <PointSet name="PointSetPostProcTest">
      <Input>x0,y0</Input>
      <Output>z</Output>
    </PointSet>
    <PointSet name="LimitSurfacePositive">
      <Input>x0,y0</Input>
      <Output>OutputPlaceOrder</Output>
    </PointSet>
    <PointSet name="LimitSurfaceNegative">
      <Input>x0,y0</Input>
      <Output>OutputPlaceOrder</Output>
    </PointSet>
    <PointSet name="LimitSurfacePositiveNegative">
      <Input>x0,y0</Input>
      <Output>OutputPlaceOrder</Output>
    </PointSet>
    <PointSet name="Dummy">
      <Input>x0,y0</Input>
      <Output>OutputPlaceHolder</Output>
    </PointSet>
  </DataObjects>

</Simulation><|MERGE_RESOLUTION|>--- conflicted
+++ resolved
@@ -2,18 +2,11 @@
 <Simulation>
   <RunInfo>
     <WorkingDir>limitSurface</WorkingDir>
+    <Files>limitSurfaceTestExternalModel.py,goalFunctionTest.py</Files>
     <Sequence>FirstMRun,ComputeLimitSurfacePositive,ComputeLimitSurfaceNegative,ComputeLimitSurfacePositiveNegative</Sequence>
     <batchSize>1</batchSize>
   </RunInfo>
 
-<<<<<<< HEAD
-  <Files>
-    <Input name="limitSurfaceTestExternalModel.py" type="">limitSurfaceTestExternalModel.py</Input>
-    <Input name="goalFunctionTest.py" type="">goalFunctionTest.py</Input>
-  </Files>
-
-=======
->>>>>>> 27d99f2d
   <Models>
     <ExternalModel ModuleToLoad="limitSurface/limitSurfaceTestExternalModel" name="PythonModule" subType="">
       <variable>z</variable>
@@ -24,30 +17,21 @@
       <parameters>x0,y0</parameters>
       <side>positive</side>
       <ROM class="Models" type="ROM">Acc</ROM>
-<<<<<<< HEAD
-=======
       <!--You can add here a ROM defined in Models block.If not Present, a nearest algorithm is going to be used-->
->>>>>>> 27d99f2d
       <Function class="Functions" type="External">goalFunctionForLimitSurface</Function>
     </PostProcessor>
     <PostProcessor name="computeLimitSurfaceNegative" subType="LimitSurface">
       <parameters>x0,y0</parameters>
       <side>negative</side>
       <ROM class="Models" type="ROM">Acc</ROM>
-<<<<<<< HEAD
-=======
       <!--You can add here a ROM defined in Models block.If not Present, a nearest algorithm is going to be used-->
->>>>>>> 27d99f2d
       <Function class="Functions" type="External">goalFunctionForLimitSurface</Function>
     </PostProcessor>
     <PostProcessor name="computeLimitSurfacePositiveNegative" subType="LimitSurface">
       <parameters>x0,y0</parameters>
       <side>both</side>
       <ROM class="Models" type="ROM">Acc</ROM>
-<<<<<<< HEAD
-=======
       <!--You can add here a ROM defined in Models block.If not Present, a nearest algorithm is going to be used-->
->>>>>>> 27d99f2d
       <Function class="Functions" type="External">goalFunctionForLimitSurface</Function>
     </PostProcessor>
     <ROM name="Acc" subType="SciKitLearn">
