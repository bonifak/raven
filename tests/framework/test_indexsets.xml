--- conflicted
+++ resolved
@@ -119,208 +119,106 @@
   </Models>
 
   <Steps>
-<<<<<<< HEAD
-    <MultiRun name="TPmake" pauseAtEnd="False">
+    <MultiRun name="TPmake" pauseAtEnd="false">
+      <Input class="DataObjects" type="PointSet">dummyIN</Input>
+      <Model class="Models" type="ExternalModel">polynomial</Model>
       <Sampler class="Samplers" type="SparseGridCollocation">TPSG</Sampler>
-      <Input class="DataObjects" type="PointSet">dummyIN</Input>
-      <Model class="Models" type="ExternalModel">polynomial</Model>
       <Output class="DataObjects" type="PointSet">TPsolns</Output>
     </MultiRun>
+    <MultiRun name="TPtest" pauseAtEnd="false">
+      <Input class="DataObjects" type="PointSet">dummyIN</Input>
+      <Model class="Models" type="ROM">TPROM</Model>
+      <Sampler class="Samplers" type="SparseGridCollocation">TPSG</Sampler>
+      <Output class="DataObjects" type="PointSet">TPtests</Output>
+    </MultiRun>
+    <MultiRun name="TDmake" pauseAtEnd="false">
+      <Input class="DataObjects" type="PointSet">dummyIN</Input>
+      <Model class="Models" type="ExternalModel">polynomial</Model>
+      <Sampler class="Samplers" type="SparseGridCollocation">TDSG</Sampler>
+      <Output class="DataObjects" type="PointSet">TDsolns</Output>
+    </MultiRun>
+    <MultiRun name="TDtest" pauseAtEnd="false">
+      <Input class="DataObjects" type="PointSet">dummyIN</Input>
+      <Model class="Models" type="ROM">TDROM</Model>
+      <Sampler class="Samplers" type="SparseGridCollocation">TDSG</Sampler>
+      <Output class="DataObjects" type="PointSet">TDtests</Output>
+    </MultiRun>
+    <MultiRun name="HCmake" pauseAtEnd="false">
+      <Input class="DataObjects" type="PointSet">dummyIN</Input>
+      <Model class="Models" type="ExternalModel">polynomial</Model>
+      <Sampler class="Samplers" type="SparseGridCollocation">HCSG</Sampler>
+      <Output class="DataObjects" type="PointSet">HCsolns</Output>
+    </MultiRun>
+    <MultiRun name="HCtest" pauseAtEnd="false">
+      <Input class="DataObjects" type="PointSet">dummyIN</Input>
+      <Model class="Models" type="ROM">HCROM</Model>
+      <Sampler class="Samplers" type="SparseGridCollocation">HCSG</Sampler>
+      <Output class="DataObjects" type="PointSet">HCtests</Output>
+    </MultiRun>
+    <MultiRun name="Amake" pauseAtEnd="false">
+      <Input class="DataObjects" type="PointSet">dummyIN</Input>
+      <Model class="Models" type="ExternalModel">polynomial</Model>
+      <Sampler class="Samplers" type="SparseGridCollocation">ASG</Sampler>
+      <Output class="DataObjects" type="PointSet">Asolns</Output>
+    </MultiRun>
+    <MultiRun name="Atest" pauseAtEnd="false">
+      <Input class="DataObjects" type="PointSet">dummyIN</Input>
+      <Model class="Models" type="ROM">AROM</Model>
+      <Sampler class="Samplers" type="SparseGridCollocation">ASG</Sampler>
+      <Output class="DataObjects" type="PointSet">Atests</Output>
+    </MultiRun>
+    <MultiRun name="Cmake" pauseAtEnd="false">
+      <Input class="DataObjects" type="PointSet">dummyIN</Input>
+      <Model class="Models" type="ExternalModel">polynomial</Model>
+      <Sampler class="Samplers" type="SparseGridCollocation">CSG</Sampler>
+      <Output class="DataObjects" type="PointSet">Csolns</Output>
+    </MultiRun>
+    <MultiRun name="Ctest" pauseAtEnd="false">
+      <Input class="DataObjects" type="PointSet">dummyIN</Input>
+      <Model class="Models" type="ROM">CROM</Model>
+      <Sampler class="Samplers" type="SparseGridCollocation">CSG</Sampler>
+      <Output class="DataObjects" type="PointSet">Ctests</Output>
+    </MultiRun>
+    <IOStep name="TPprint">
+      <Input class="DataObjects" type="PointSet">TPtests</Input>
+      <Output class="OutStreamManager" type="Print">TPdump</Output>
+    </IOStep>
+    <IOStep name="TDprint">
+      <Input class="DataObjects" type="PointSet">TDtests</Input>
+      <Output class="OutStreamManager" type="Print">TDdump</Output>
+    </IOStep>
+    <IOStep name="HCprint">
+      <Input class="DataObjects" type="PointSet">HCtests</Input>
+      <Output class="OutStreamManager" type="Print">HCdump</Output>
+    </IOStep>
+    <IOStep name="Aprint">
+      <Input class="DataObjects" type="PointSet">Atests</Input>
+      <Output class="OutStreamManager" type="Print">Adump</Output>
+    </IOStep>
+    <IOStep name="Cprint">
+      <Input class="DataObjects" type="PointSet">Ctests</Input>
+      <Output class="OutStreamManager" type="Print">Cdump</Output>
+    </IOStep>
     <RomTrainer name="TPtrain">
       <Input class="DataObjects" type="PointSet">TPsolns</Input>
       <Output class="Models" type="ROM">TPROM</Output>
     </RomTrainer>
-    <MultiRun name="TPtest" pauseAtEnd="False">
-      <Sampler class="Samplers" type="SparseGridCollocation">TPSG</Sampler>
-      <Input class="DataObjects" type="PointSet">dummyIN</Input>
-      <Model class="Models" type="ROM">TPROM</Model>
-      <Output class="DataObjects" type="PointSet">TPtests</Output>
-    </MultiRun>
-    <IOStep name="TPprint">
-      <Input class="DataObjects" type="PointSet">TPtests</Input>
-      <Output class="OutStreamManager" type="Print">TPdump</Output>
-    </IOStep>
-    <MultiRun name="TDmake" pauseAtEnd="False">
-      <Sampler class="Samplers" type="SparseGridCollocation">TDSG</Sampler>
-      <Input class="DataObjects" type="PointSet">dummyIN</Input>
-      <Model class="Models" type="ExternalModel">polynomial</Model>
-      <Output class="DataObjects" type="PointSet">TDsolns</Output>
-    </MultiRun>
     <RomTrainer name="TDtrain">
       <Input class="DataObjects" type="PointSet">TDsolns</Input>
       <Output class="Models" type="ROM">TDROM</Output>
     </RomTrainer>
-    <MultiRun name="TDtest" pauseAtEnd="False">
-      <Sampler class="Samplers" type="SparseGridCollocation">TDSG</Sampler>
-      <Input class="DataObjects" type="PointSet">dummyIN</Input>
-      <Model class="Models" type="ROM">TDROM</Model>
-      <Output class="DataObjects" type="PointSet">TDtests</Output>
-    </MultiRun>
-    <IOStep name="TDprint">
-      <Input class="DataObjects" type="PointSet">TDtests</Input>
-      <Output class="OutStreamManager" type="Print">TDdump</Output>
-    </IOStep>
-    <MultiRun name="HCmake" pauseAtEnd="False">
-      <Sampler class="Samplers" type="SparseGridCollocation">HCSG</Sampler>
-      <Input class="DataObjects" type="PointSet">dummyIN</Input>
-      <Model class="Models" type="ExternalModel">polynomial</Model>
-      <Output class="DataObjects" type="PointSet">HCsolns</Output>
-    </MultiRun>
     <RomTrainer name="HCtrain">
       <Input class="DataObjects" type="PointSet">HCsolns</Input>
       <Output class="Models" type="ROM">HCROM</Output>
     </RomTrainer>
-    <MultiRun name="HCtest" pauseAtEnd="False">
-      <Sampler class="Samplers" type="SparseGridCollocation">HCSG</Sampler>
-      <Input class="DataObjects" type="PointSet">dummyIN</Input>
-      <Model class="Models" type="ROM">HCROM</Model>
-      <Output class="DataObjects" type="PointSet">HCtests</Output>
-    </MultiRun>
-    <IOStep name="HCprint">
-      <Input class="DataObjects" type="PointSet">HCtests</Input>
-      <Output class="OutStreamManager" type="Print">HCdump</Output>
-    </IOStep>
-    <MultiRun name="Amake" pauseAtEnd="False">
-      <Sampler class="Samplers" type="SparseGridCollocation">ASG</Sampler>
-      <Input class="DataObjects" type="PointSet">dummyIN</Input>
-      <Model class="Models" type="ExternalModel">polynomial</Model>
-      <Output class="DataObjects" type="PointSet">Asolns</Output>
-    </MultiRun>
+    <RomTrainer name="Ctrain">
+      <Input class="DataObjects" type="PointSet">Csolns</Input>
+      <Output class="Models" type="ROM">CROM</Output>
+    </RomTrainer>
     <RomTrainer name="Atrain">
       <Input class="DataObjects" type="PointSet">Asolns</Input>
       <Output class="Models" type="ROM">AROM</Output>
     </RomTrainer>
-    <MultiRun name="Atest" pauseAtEnd="False">
-      <Sampler class="Samplers" type="SparseGridCollocation">ASG</Sampler>
-      <Input class="DataObjects" type="PointSet">dummyIN</Input>
-      <Model class="Models" type="ROM">AROM</Model>
-      <Output class="DataObjects" type="PointSet">Atests</Output>
-    </MultiRun>
-    <IOStep name="Aprint">
-      <Input class="DataObjects" type="PointSet">Atests</Input>
-      <Output class="OutStreamManager" type="Print">Adump</Output>
-    </IOStep>
-    <MultiRun name="Cmake" pauseAtEnd="False">
-      <Sampler class="Samplers" type="SparseGridCollocation">CSG</Sampler>
-      <Input class="DataObjects" type="PointSet">dummyIN</Input>
-      <Model class="Models" type="ExternalModel">polynomial</Model>
-      <Output class="DataObjects" type="PointSet">Csolns</Output>
-    </MultiRun>
-    <RomTrainer name="Ctrain">
-      <Input class="DataObjects" type="PointSet">Csolns</Input>
-      <Output class="Models" type="ROM">CROM</Output>
-    </RomTrainer>
-    <MultiRun name="Ctest" pauseAtEnd="False">
-      <Sampler class="Samplers" type="SparseGridCollocation">CSG</Sampler>
-      <Input class="DataObjects" type="PointSet">dummyIN</Input>
-      <Model class="Models" type="ROM">CROM</Model>
-      <Output class="DataObjects" type="PointSet">Ctests</Output>
-    </MultiRun>
-=======
-    <MultiRun name="TPmake" pauseAtEnd="false">
-      <Input class="DataObjects" type="PointSet">dummyIN</Input>
-      <Model class="Models" type="ExternalModel">polynomial</Model>
-      <Sampler class="Samplers" type="SparseGridCollocation">TPSG</Sampler>
-      <Output class="DataObjects" type="PointSet">TPsolns</Output>
-    </MultiRun>
-    <MultiRun name="TPtest" pauseAtEnd="false">
-      <Input class="DataObjects" type="PointSet">dummyIN</Input>
-      <Model class="Models" type="ROM">TPROM</Model>
-      <Sampler class="Samplers" type="SparseGridCollocation">TPSG</Sampler>
-      <Output class="DataObjects" type="PointSet">TPtests</Output>
-    </MultiRun>
-    <MultiRun name="TDmake" pauseAtEnd="false">
-      <Input class="DataObjects" type="PointSet">dummyIN</Input>
-      <Model class="Models" type="ExternalModel">polynomial</Model>
-      <Sampler class="Samplers" type="SparseGridCollocation">TDSG</Sampler>
-      <Output class="DataObjects" type="PointSet">TDsolns</Output>
-    </MultiRun>
-    <MultiRun name="TDtest" pauseAtEnd="false">
-      <Input class="DataObjects" type="PointSet">dummyIN</Input>
-      <Model class="Models" type="ROM">TDROM</Model>
-      <Sampler class="Samplers" type="SparseGridCollocation">TDSG</Sampler>
-      <Output class="DataObjects" type="PointSet">TDtests</Output>
-    </MultiRun>
-    <MultiRun name="HCmake" pauseAtEnd="false">
-      <Input class="DataObjects" type="PointSet">dummyIN</Input>
-      <Model class="Models" type="ExternalModel">polynomial</Model>
-      <Sampler class="Samplers" type="SparseGridCollocation">HCSG</Sampler>
-      <Output class="DataObjects" type="PointSet">HCsolns</Output>
-    </MultiRun>
-    <MultiRun name="HCtest" pauseAtEnd="false">
-      <Input class="DataObjects" type="PointSet">dummyIN</Input>
-      <Model class="Models" type="ROM">HCROM</Model>
-      <Sampler class="Samplers" type="SparseGridCollocation">HCSG</Sampler>
-      <Output class="DataObjects" type="PointSet">HCtests</Output>
-    </MultiRun>
-    <MultiRun name="Amake" pauseAtEnd="false">
-      <Input class="DataObjects" type="PointSet">dummyIN</Input>
-      <Model class="Models" type="ExternalModel">polynomial</Model>
-      <Sampler class="Samplers" type="SparseGridCollocation">ASG</Sampler>
-      <Output class="DataObjects" type="PointSet">Asolns</Output>
-    </MultiRun>
-    <MultiRun name="Atest" pauseAtEnd="false">
-      <Input class="DataObjects" type="PointSet">dummyIN</Input>
-      <Model class="Models" type="ROM">AROM</Model>
-      <Sampler class="Samplers" type="SparseGridCollocation">ASG</Sampler>
-      <Output class="DataObjects" type="PointSet">Atests</Output>
-    </MultiRun>
-    <MultiRun name="Cmake" pauseAtEnd="false">
-      <Input class="DataObjects" type="PointSet">dummyIN</Input>
-      <Model class="Models" type="ExternalModel">polynomial</Model>
-      <Sampler class="Samplers" type="SparseGridCollocation">CSG</Sampler>
-      <Output class="DataObjects" type="PointSet">Csolns</Output>
-    </MultiRun>
-    <MultiRun name="Ctest" pauseAtEnd="false">
-      <Input class="DataObjects" type="PointSet">dummyIN</Input>
-      <Model class="Models" type="ROM">CROM</Model>
-      <Sampler class="Samplers" type="SparseGridCollocation">CSG</Sampler>
-      <Output class="DataObjects" type="PointSet">Ctests</Output>
-    </MultiRun>
-    <IOStep name="TPprint">
-      <Input class="DataObjects" type="PointSet">TPtests</Input>
-      <Output class="OutStreamManager" type="Print">TPdump</Output>
-    </IOStep>
-    <IOStep name="TDprint">
-      <Input class="DataObjects" type="PointSet">TDtests</Input>
-      <Output class="OutStreamManager" type="Print">TDdump</Output>
-    </IOStep>
-    <IOStep name="HCprint">
-      <Input class="DataObjects" type="PointSet">HCtests</Input>
-      <Output class="OutStreamManager" type="Print">HCdump</Output>
-    </IOStep>
-    <IOStep name="Aprint">
-      <Input class="DataObjects" type="PointSet">Atests</Input>
-      <Output class="OutStreamManager" type="Print">Adump</Output>
-    </IOStep>
->>>>>>> 27d99f2d
-    <IOStep name="Cprint">
-      <Input class="DataObjects" type="PointSet">Ctests</Input>
-      <Output class="OutStreamManager" type="Print">Cdump</Output>
-    </IOStep>
-<<<<<<< HEAD
-=======
-    <RomTrainer name="TPtrain">
-      <Input class="DataObjects" type="PointSet">TPsolns</Input>
-      <Output class="Models" type="ROM">TPROM</Output>
-    </RomTrainer>
-    <RomTrainer name="TDtrain">
-      <Input class="DataObjects" type="PointSet">TDsolns</Input>
-      <Output class="Models" type="ROM">TDROM</Output>
-    </RomTrainer>
-    <RomTrainer name="HCtrain">
-      <Input class="DataObjects" type="PointSet">HCsolns</Input>
-      <Output class="Models" type="ROM">HCROM</Output>
-    </RomTrainer>
-    <RomTrainer name="Ctrain">
-      <Input class="DataObjects" type="PointSet">Csolns</Input>
-      <Output class="Models" type="ROM">CROM</Output>
-    </RomTrainer>
-    <RomTrainer name="Atrain">
-      <Input class="DataObjects" type="PointSet">Asolns</Input>
-      <Output class="Models" type="ROM">AROM</Output>
-    </RomTrainer>
->>>>>>> 27d99f2d
   </Steps>
 
   <DataObjects>
