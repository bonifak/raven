--- conflicted
+++ resolved
@@ -8,24 +8,6 @@
 
   <Steps>
     <MultiRun name="make1">
-<<<<<<< HEAD
-      <Sampler class="Samplers" type="MonteCarlo">1</Sampler>
-      <Input class="DataObjects" type="PointSet">dummyIN</Input>
-      <Model class="Models" type="ExternalModel">poly</Model>
-      <Output class="DataObjects" type="PointSet">solns</Output>
-    </MultiRun>
-    <IOStep name="print1">
-      <Input class="DataObjects" type="PointSet">solns</Input>
-      <Output class="OutStreamManager" type="Print">MCdump1</Output>
-    </IOStep>
-    <MultiRun name="make2">
-      <Sampler class="Samplers" type="MonteCarlo">2</Sampler>
-      <Input class="DataObjects" type="PointSet">solns</Input>
-      <Model class="Models" type="ExternalModel">poly</Model>
-      <Output class="DataObjects" type="PointSet">solns</Output>
-      <Output class="DataObjects" type="PointSet">solns2</Output>
-    </MultiRun>
-=======
       <Input class="DataObjects" type="PointSet">dummyIN</Input>
       <Model class="Models" type="ExternalModel">poly</Model>
       <Sampler class="Samplers" type="MonteCarlo">1</Sampler>
@@ -42,7 +24,6 @@
       <Input class="DataObjects" type="PointSet">solns</Input>
       <Output class="OutStreamManager" type="Print">MCdump1</Output>
     </IOStep>
->>>>>>> 27d99f2d
     <IOStep name="print2">
       <Input class="DataObjects" type="PointSet">solns2</Input>
       <Output class="OutStreamManager" type="Print">MCdump2</Output>
