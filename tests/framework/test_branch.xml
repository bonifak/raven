--- conflicted
+++ resolved
@@ -1,24 +1,12 @@
 <?xml version="1.0" ?>
-<<<<<<< HEAD
-<Simulation verbosity="debug" printTimeStamps='False'>
-=======
 <Simulation verbosity="debug">
->>>>>>> 27d99f2d
   <RunInfo>
     <WorkingDir>branch</WorkingDir>
+    <Files>ideal_pump.i,ideal_pump_control.py,DET_HistorySet.csv</Files>
     <Sequence>DETrunTest,extract_hist_example</Sequence>
     <batchSize>4</batchSize>
   </RunInfo>
 
-<<<<<<< HEAD
-  <Files>
-    <Input name="ideal_pump.i" type="">ideal_pump.i</Input>
-    <Input name="ideal_pump_control.py" type="">ideal_pump_control.py</Input>
-    <Input name="DET_HistorySet.csv" type="">DET_HistorySet.csv</Input>
-  </Files>
-
-=======
->>>>>>> 27d99f2d
   <Models>
     <Code name="MyRAVEN" subType="RAVEN">
       <executable>%FRAMEWORK_DIR%/../RAVEN-%METHOD%</executable>
@@ -41,14 +29,11 @@
         <distribution>zeroToOne</distribution>
         <grid construction="custom" type="CDF">0.1 0.5 0.8</grid>
       </Distribution>
-<<<<<<< HEAD
-=======
       <!--
         <variable name="zeroToOne">
           <distribution ProbabilityThresholds="0.1 0.5 0.8">zeroToOne</distribution>
         </variable>
       -->
->>>>>>> 27d99f2d
     </DynamicEventTree>
   </Samplers>
 
@@ -71,11 +56,7 @@
       <source>Pointset</source>
       <what>Output,Input|dummy_for_branch</what>
     </Print>
-<<<<<<< HEAD
-    <Plot dim="2" interactive="False" name="2DHistoryPlot" overwrite="False">
-=======
     <Plot dim="2" interactive="false" name="2DHistoryPlot" overwrite="false">
->>>>>>> 27d99f2d
       <plotSettings>
         <plot>
           <type>line</type>
@@ -96,11 +77,7 @@
         </title>
       </actions>
     </Plot>
-<<<<<<< HEAD
-    <Plot dim="2" interactive="False" name="2DHistoryPlot_tps" overwrite="False">
-=======
     <Plot dim="2" interactive="false" name="2DHistoryPlot_tps" overwrite="false">
->>>>>>> 27d99f2d
       <plotSettings>
         <plot>
           <type>scatter</type>
